import numpy as np
import pandas as pd

from core.const import ITLRegion
from core.db import db
from core.db.entities import (
    Organisation,
    OutcomeData,
    OutcomeDim,
    Project,
    RiskRegister,
)
from core.db.queries import download_data_base_query, query_extend_with_outcome_filter
from core.serialisation.data_serialiser import serialise_download_data


def test_serialise_download_data_specific_tab(seeded_test_client, additional_test_data):
    """Test that serialiser func doesn't return all "sheets" of data if "sheets_required" passed as param."""
    base_query = download_data_base_query()
    test_generator = serialise_download_data(base_query, outcome_categories=None, sheets_required=["ProgrammeRef"])
    test_serialised_data = {sheet: data for sheet, data in test_generator}

    assert test_serialised_data.keys() == {"ProgrammeRef"}


def test_serialise_datetimes(seeded_test_client, additional_test_data):
    """Check that dates are exported as datetime/date objects instead of plain strings"""
    base_query = download_data_base_query()
    test_generator = serialise_download_data(base_query, outcome_categories=None, sheets_required=["Funding"])
    serialised_data = {sheet: data for sheet, data in test_generator}

    df_output_data = pd.DataFrame.from_records(serialised_data["Funding"])

    assert isinstance(df_output_data["StartDate"].dropna().unique()[0], np.datetime64)
    assert isinstance(df_output_data["EndDate"].dropna().unique()[0], np.datetime64)


def test_serialise_download_data_no_filters(seeded_test_client, additional_test_data):
    base_query = download_data_base_query()
    test_serialised_data = {
        sheet: data
        for sheet, data in serialise_download_data(base_query, outcome_categories=None, sheets_required=None)
    }

    # non-data-specific assertions to check parts of the extract are populated
    assert test_serialised_data.get("PlaceDetails")
    assert test_serialised_data.get("ProjectDetails")
    assert test_serialised_data.get("OrganisationRef")
    assert test_serialised_data.get("ProgrammeRef")
    assert test_serialised_data.get("ProgrammeProgress")
    assert test_serialised_data.get("ProjectProgress")
    assert test_serialised_data.get("FundingQuestions")
    assert test_serialised_data.get("Funding")
    assert test_serialised_data.get("FundingComments")
    assert test_serialised_data.get("PrivateInvestments")
    assert test_serialised_data.get("OutputRef")
    assert test_serialised_data.get("OutputData")
    assert test_serialised_data.get("OutcomeRef")
    assert test_serialised_data.get("OutcomeData")
    assert test_serialised_data.get("RiskRegister")
    assert len(test_serialised_data) == 15

    # assert all tables contain place and organisation (apart from OrgRef, OutputRef and OutcomeRef)
    for section_name, data in test_serialised_data.items():
        if section_name in ["ProgrammeRef", "OrganisationRef", "OutputRef", "OutcomeRef"]:
            continue
        assert "Place" in data[0].keys()
        assert "OrganisationName" in data[0].keys()

    # assert correct number of column headers in each serialised table
    assert list(test_serialised_data["PlaceDetails"][0].keys()) == [
        "OrganisationName",
        "SubmissionID",
        "ProgrammeID",
        "Question",
        "Indicator",
        "Answer",
        "Place",
    ]
    assert list(test_serialised_data["ProjectDetails"][0].keys()) == [
        "SubmissionID",
        "ProjectID",
        "PrimaryInterventionTheme",
        "SingleorMultipleLocations",
        "Locations",
        "AreYouProvidingAGISMapWithYourReturn",
        "LatLongCoordinates",
        "ExtractedPostcodes",
        "ProjectName",
        "Place",
        "OrganisationName",
    ]
    assert list(test_serialised_data["OrganisationRef"][0].keys()) == ["OrganisationName", "Geography"]
    assert list(test_serialised_data["ProgrammeRef"][0].keys()) == [
        "ProgrammeID",
        "ProgrammeName",
        "FundTypeID",
        "OrganisationName",
    ]
    assert list(test_serialised_data["ProgrammeProgress"][0].keys()) == [
        "SubmissionID",
        "ProgrammeID",
        "Question",
        "Answer",
        "Place",
        "OrganisationName",
    ]
    assert list(test_serialised_data["ProjectProgress"][0].keys()) == [
        "SubmissionID",
        "ProjectID",
        "StartDate",
        "CompletionDate",
        "ProjectAdjustmentRequestStatus",
        "ProjectDeliveryStatus",
        "LeadingFactorOfDelay",
        "CurrentProjectDeliveryStage",
        "Delivery(RAG)",
        "Spend(RAG)",
        "Risk(RAG)",
        "CommentaryonStatusandRAGRatings",
        "MostImportantUpcomingCommsMilestone",
        "DateofMostImportantUpcomingCommsMilestone",
        "ProjectName",
        "Place",
        "OrganisationName",
    ]
    assert list(test_serialised_data["FundingQuestions"][0].keys()) == [
        "SubmissionID",
        "ProgrammeID",
        "Question",
        "Indicator",
        "Answer",
        "GuidanceNotes",
        "Place",
        "OrganisationName",
    ]
    assert list(test_serialised_data["Funding"][0].keys()) == [
        "SubmissionID",
        "ProjectID",
        "FundingSourceName",
        "FundingSourceType",
        "Secured",
        "StartDate",
        "EndDate",
        "SpendforReportingPeriod",
        "ActualOrForecast",
        "ProjectName",
        "Place",
        "OrganisationName",
    ]
    assert list(test_serialised_data["FundingComments"][0].keys()) == [
        "SubmissionID",
        "ProjectID",
        "Comment",
        "ProjectName",
        "Place",
        "OrganisationName",
    ]
    assert list(test_serialised_data["PrivateInvestments"][0].keys()) == [
        "SubmissionID",
        "ProjectID",
        "TotalProjectValue",
        "TownsfundFunding",
        "PrivateSectorFundingRequired",
        "PrivateSectorFundingSecured",
        "PSIAdditionalComments",
        "ProjectName",
        "Place",
        "OrganisationName",
    ]
    assert list(test_serialised_data["OutputRef"][0].keys()) == ["OutputName", "OutputCategory"]
    assert list(test_serialised_data["OutputData"][0].keys()) == [
        "SubmissionID",
        "ProjectID",
        "FinancialPeriodStart",
        "FinancialPeriodEnd",
        "Output",
        "UnitofMeasurement",
        "ActualOrForecast",
        "Amount",
        "AdditionalInformation",
        "ProjectName",
        "Place",
        "OrganisationName",
    ]
    assert list(test_serialised_data["OutcomeRef"][0].keys()) == ["OutcomeName", "OutcomeCategory"]
    assert list(test_serialised_data["OutcomeData"][0].keys()) == [
        "SubmissionID",
        "ProgrammeID",
        "ProjectID",
        "StartDate",
        "EndDate",
        "Outcome",
        "UnitofMeasurement",
        "GeographyIndicator",
        "Amount",
        "ActualOrForecast",
        "SpecifyIfYouAreAbleToProvideThisMetricAtAHigherFrequencyLevelThanAnnually",
        "ProjectName",
        "Place",
        "OrganisationName",
    ]
    assert list(test_serialised_data["RiskRegister"][0].keys()) == [
        "SubmissionID",
        "ProgrammeID",
        "ProjectID",
        "RiskName",
        "RiskCategory",
        "ShortDescription",
        "FullDescription",
        "Consequences",
        "PreMitigatedImpact",
        "PreMitigatedLikelihood",
        "Mitigations",
        "PostMitigatedImpact",
        "PostMitigatedLikelihood",
        "Proximity",
        "RiskOwnerRole",
        "ProjectName",
        "Place",
        "OrganisationName",
    ]

    # check a couple of tables that all results are returned
    assert len(test_serialised_data["RiskRegister"]) == len(RiskRegister.query.all()) == 28
    assert len(test_serialised_data["ProjectDetails"]) == len(Project.query.all()) == 12


def test_serialise_download_data_organisation_filter(seeded_test_client, additional_test_data):
    """Assert filter applied reduces results returned."""
    organisation = additional_test_data["organisation"]
    organisation_uuids = [organisation.id]
    test_query_org = download_data_base_query(organisation_uuids=organisation_uuids)
    test_serialised_data = {
        sheet: data
        for sheet, data in serialise_download_data(test_query_org, outcome_categories=None, sheets_required=None)
    }

    assert len(test_serialised_data["OrganisationRef"]) == 1
    assert len(test_serialised_data["OrganisationRef"]) < len(Organisation.query.all())

    assert len(test_serialised_data["ProjectDetails"]) == 4
    assert len(test_serialised_data["ProjectDetails"]) < len(Project.query.all())


def test_serialise_data_region_filter(seeded_test_client, additional_test_data):
    """
    when ITL region is passed, projects should be filtered by ITL region and any parent programmes with entirely
    filtered out child projects should not be returned.
    """
    itl_regions = {ITLRegion.SouthWest}
    test_query_region = download_data_base_query(itl_regions=itl_regions)

    test_serialised_data = {
        sheet: data
        for sheet, data in serialise_download_data(test_query_region, outcome_categories=None, sheets_required=None)
    }
    #  read into pandas for ease of inspection
    test_fund_filtered_df = pd.DataFrame.from_records(test_serialised_data["ProjectDetails"])

    project4 = additional_test_data["project4"]
    assert project4.project_id not in test_fund_filtered_df["ProjectID"]  # not in SW region
    assert all(
        ITLRegion.SouthWest in project.itl_regions
        for project in Project.query.filter(Project.project_id.in_(test_fund_filtered_df["ProjectID"]))
    )


def test_serialise_postcode(seeded_test_client, additional_test_data):
    base_query = download_data_base_query()
    test_serialised_data = {
        sheet: data for sheet, data in serialise_download_data(base_query, sheets_required=["ProjectDetails"])
    }
<<<<<<< HEAD
    assert test_serialised_data["ProjectDetails"][0]["ExtractedPostcodes"] == "BS3 1AB"
    assert test_serialised_data["ProjectDetails"][5]["ExtractedPostcodes"] == "SW1A 2AA, BT1 1AA"
    assert test_serialised_data["ProjectDetails"][8]["ExtractedPostcodes"] == ""
=======

    postcodes_results = {x["ExtractedPostcodes"] for x in test_serialised_data["ProjectDetails"]}
    assert "BS3 1AB" in postcodes_results  # check single postcodes
    assert "SW1A 2AA, BT1 1AA" in postcodes_results  # check multiple postcodes found
    assert "" in postcodes_results  # check no postcodes found
    assert len(postcodes_results) == 4  # consistency check
>>>>>>> 3c41e89f


def test_outcomes_table_empty(seeded_test_client_rollback, additional_test_data):
    """
    Test that OutcomeData query actually returns empty if DB table is empty

    Specifically testing the behaviour of the conditional expressions in outcome_data_query(), combined with
    conditional join to OutcomeData
    """
    db.session.query(OutcomeData).delete()
    db.session.query(OutcomeDim).delete()
    test_query = download_data_base_query()

    test_serialiser = serialise_download_data(
        test_query, outcome_categories=None, sheets_required=["OutcomeData", "OutcomeRef"]
    )
    test_data = {sheet: data for sheet, data in test_serialiser}
    test_df_outcome_data = pd.DataFrame.from_records(test_data["OutcomeData"]).dropna(how="all")

    assert len(test_df_outcome_data) == 0

    test_df_outcome_ref = pd.DataFrame.from_records(test_data["OutcomeData"]).dropna(how="all")
    assert len(test_df_outcome_ref) == 0


def test_risks_table_empty(seeded_test_client_rollback, additional_test_data):
    """
    Test that RiskRegister query actually returns empty if DB table is empty

    Specifically testing the behaviour of the conditional expressions in outcome_data_query() combined with join.
    """

    db.session.query(RiskRegister).delete()
    test_query = download_data_base_query()

    test_serialiser = serialise_download_data(test_query, outcome_categories=False, sheets_required=["RiskRegister"])
    test_data = {sheet: data for sheet, data in test_serialiser}
    test_df = pd.DataFrame.from_records(test_data["RiskRegister"]).dropna(how="all")

    assert len(test_df) == 0


def test_funding_question_programme_joins(seeded_test_client, additional_test_data):
    """
    Test Funding Question query don't get unexpected data via it's join.

    Specifically testing that programme level table (Funding question) does not get rows from
    other rounds that share the same parent programme.
    """

    # this is a funding question with the same parent programme, that shouldn't be returned in this query.
    funding_question = additional_test_data["funding_question"]
    unwanted_submission = additional_test_data["submission"]
    rp_start_wanted = unwanted_submission.reporting_period_end

    base_query = download_data_base_query(min_rp_start=rp_start_wanted)
    test_serialised_data = {sheet: data for sheet, data in serialise_download_data(base_query)}

    df_funding_questions = pd.DataFrame.from_records(test_serialised_data["FundingQuestions"])

    assert funding_question.indicator not in list(df_funding_questions["Indicator"])

    base_query_all = download_data_base_query()
    test_serialised_data_all = {sheet: data for sheet, data in serialise_download_data(base_query_all)}
    df_funding_questions_all = pd.DataFrame.from_records(test_serialised_data_all["FundingQuestions"])

    assert funding_question.indicator in list(df_funding_questions_all["Indicator"])

    # df filtered to only show rows with indicator that we don't want in date range filtered db results
    df_all_filtered = df_funding_questions_all.loc[df_funding_questions_all["Indicator"] == funding_question.indicator]
    # test funding_question.indicator only has programme of "TEST-PROGRAMME-ID" in df_all
    assert set(df_all_filtered["ProgrammeID"]) == {"TEST-PROGRAMME-ID"}


def test_programme_progress_joins(seeded_test_client, additional_test_data):
    """
    Test the programme level table (Programme Progress) doesn't get unexpected data via it's join.

    Specifically testing that Programme Progress does not get rows from
    other rounds that share the same parent programme.
    """

    # this is a programme progress record with the same parent programme, that shouldn't be returned in this query.
    programme_progress = additional_test_data["programme_progress"]
    unwanted_submission = additional_test_data["submission"]
    rp_start_wanted = unwanted_submission.reporting_period_end

    base_query = download_data_base_query(min_rp_start=rp_start_wanted)
    test_serialised_data = {sheet: data for sheet, data in serialise_download_data(base_query)}

    df_programme_progress = pd.DataFrame.from_records(test_serialised_data["ProgrammeProgress"])

    assert programme_progress.question not in list(df_programme_progress["Question"])

    base_query_all = download_data_base_query()
    test_serialised_data_all = {sheet: data for sheet, data in serialise_download_data(base_query_all)}
    df_programme_progress_all = pd.DataFrame.from_records(test_serialised_data_all["ProgrammeProgress"])

    assert programme_progress.question in list(df_programme_progress_all["Question"])

    # df filtered to only show rows with question that we don't want in date range filtered db results
    df_all_filtered = df_programme_progress_all.loc[
        df_programme_progress_all["Question"] == programme_progress.question
    ]
    # test programme_progress.question only has programme of "TEST-PROGRAMME-ID" in df_all
    assert set(df_all_filtered["ProgrammeID"]) == {"TEST-PROGRAMME-ID"}


def test_place_detail_joins(seeded_test_client, additional_test_data):
    """
    Test the programme level table (Place Details) doesn't get unexpected data via it's join.

    Specifically testing that Place Details does not get rows from
    other rounds that share the same parent programme.
    """

    # this is a place details record with the same parent programme, that shouldn't be returned in this query.
    place_detail = additional_test_data["place_detail"]
    unwanted_submission = additional_test_data["submission"]
    rp_start_wanted = unwanted_submission.reporting_period_end

    base_query = download_data_base_query(min_rp_start=rp_start_wanted)
    test_serialised_data = {sheet: data for sheet, data in serialise_download_data(base_query)}

    df_place_detail = pd.DataFrame.from_records(test_serialised_data["PlaceDetails"])

    assert place_detail.question not in list(df_place_detail["Question"])

    base_query_all = download_data_base_query()
    test_serialised_data_all = {sheet: data for sheet, data in serialise_download_data(base_query_all)}
    df_place_detail_all = pd.DataFrame.from_records(test_serialised_data_all["PlaceDetails"])

    assert place_detail.question in list(df_place_detail_all["Question"])

    # df filtered to only show rows with question that we don't want in date range filtered db results
    df_all_filtered = df_place_detail_all.loc[df_place_detail_all["Question"] == place_detail.question]
    # test place_detail.question only has programme of "TEST-PROGRAMME-ID" in df_all
    assert set(df_all_filtered["ProgrammeID"]) == {"TEST-PROGRAMME-ID"}


def test_risk_table_for_programme_join(seeded_test_client, additional_test_data):
    """
    Test Risk Register doesn't get unexpected data via joins.

    Specifically that the programme level risks only show up from the expected round, when they
    share a parent programme with historical round data risks.
    """

    programme_risk = additional_test_data["prog_risk"]
    unwanted_submission = additional_test_data["submission"]
    rp_start_wanted = unwanted_submission.reporting_period_end
    base_query = download_data_base_query(min_rp_start=rp_start_wanted)
    test_serialised_data = {sheet: data for sheet, data in serialise_download_data(base_query)}

    df_risk = pd.DataFrame.from_records(test_serialised_data["RiskRegister"])
    assert programme_risk.risk_name not in list(df_risk["RiskName"])

    base_query_all = download_data_base_query()
    test_serialised_data_all = {sheet: data for sheet, data in serialise_download_data(base_query_all)}
    df_risk_all = pd.DataFrame.from_records(test_serialised_data_all["RiskRegister"])
    assert programme_risk.risk_name in list(df_risk_all["RiskName"])

    # df filtered to only show rows with risk that we don't want in date range filtered db results
    df_all_filtered = df_risk_all.loc[df_risk_all["RiskName"] == programme_risk.risk_name]
    # test programme_risk.risk_name only has programme of "TEST-PROGRAMME-ID" in df_all
    assert set(df_all_filtered["ProgrammeID"]) == {"TEST-PROGRAMME-ID"}
    assert df_all_filtered["ProjectID"].isna().all()
    assert set(df_all_filtered["SubmissionID"]) == {"TEST-SUBMISSION-ID"}


def test_outcome_table_for_programme_join(seeded_test_client, additional_test_data):
    """
    Test Outcome Data doesn't get unexpected data via joins.

    Specifically that the programme level Outcomes only show up from the expected round, when they
    share a parent programme with historical round data risks.
    """

    programme_outcome = additional_test_data["outcome_programme"]
    unwanted_submission = additional_test_data["submission"]
    rp_start_wanted = unwanted_submission.reporting_period_end
    base_query = download_data_base_query(min_rp_start=rp_start_wanted)
    test_serialised_data = {sheet: data for sheet, data in serialise_download_data(base_query)}
    df_outcome = pd.DataFrame.from_records(test_serialised_data["OutcomeData"])
    assert programme_outcome.unit_of_measurement not in list(df_outcome["UnitofMeasurement"])

    base_query_all = download_data_base_query()
    test_serialised_data_all = {sheet: data for sheet, data in serialise_download_data(base_query_all)}
    df_outcome_all = pd.DataFrame.from_records(test_serialised_data_all["OutcomeData"])
    assert programme_outcome.unit_of_measurement in list(df_outcome_all["UnitofMeasurement"])

    # df filtered to only show rows with outcome that we don't want in date range filtered db results
    df_all_filtered = df_outcome_all.loc[df_outcome_all["UnitofMeasurement"] == programme_outcome.unit_of_measurement]
    # test filtered outcome only has programme of "TEST-PROGRAMME-ID" in df_all
    assert set(df_all_filtered["ProgrammeID"]) == {"TEST-PROGRAMME-ID"}
    assert df_all_filtered["ProjectID"].isna().all()
    assert set(df_all_filtered["SubmissionID"]) == {"TEST-SUBMISSION-ID"}


def test_outcomes_with_non_outcome_filters(seeded_test_client, additional_test_data):
    """Specifically testing the OutcomeData joins when filters applied to OTHER tables."""

    organisation = additional_test_data["organisation"]
    programme = additional_test_data["programme"]
    organisation_uuids = [organisation.id]
    itl_regions = {ITLRegion.SouthWest}
    fund_type_ids = [programme.fund_type_id]

    base_query = download_data_base_query(
        fund_type_ids=fund_type_ids, itl_regions=itl_regions, organisation_uuids=organisation_uuids
    )

    test_serialised_data = {
        sheet: data
        for sheet, data in serialise_download_data(
            base_query, sheets_required=["ProjectDetails", "OutcomeData", "ProgrammeRef"]
        )
    }
    # Project table with filters applied, for assertion comparison
    project_filtered_df = pd.DataFrame.from_records(test_serialised_data["ProjectDetails"])
    outcome_data_filtered_df = pd.DataFrame.from_records(test_serialised_data["OutcomeData"])
    programme_filtered_df = pd.DataFrame.from_records(test_serialised_data["ProgrammeRef"])

    outcome_data_structure_common_test(outcome_data_filtered_df)

    # check projects column in outcomeData is subset of all projects
    assert np.isin(
        outcome_data_filtered_df["ProjectID"].dropna().unique(), project_filtered_df["ProjectID"].values
    ).all()

    # only project-level outcome rows Explicitly returned by filter should be included in OutcomeData,
    # whereas all child projects of Outcome Programmes should be included in project level tables too.
    assert len(set(outcome_data_filtered_df["ProjectID"].dropna())) < len(
        set(project_filtered_df["ProjectID"].dropna())
    )

    # only 1 programme returned in filter. Only outcome data with either this programme, or projects with this
    # programme as a parent should be returned in outcome data.
    assert set(project_filtered_df["Place"].values) == set(outcome_data_filtered_df["Place"].dropna().values)
    assert set(project_filtered_df["Place"]) == set(programme_filtered_df["ProgrammeName"])


def outcome_data_structure_common_test(outcome_data_df):
    """Common test methods for testing structure of OutcomeData tables."""
    # check each outcome only occurs once (ie not duplicated)
    duplicates = outcome_data_df[outcome_data_df.duplicated()]
    assert len(duplicates) == 0

    # check 1 and only 1 of these 2 columns is always null
    assert (
        (outcome_data_df["ProgrammeID"].isnull() & outcome_data_df["ProjectID"].notnull())
        | (outcome_data_df["ProgrammeID"].notnull() & outcome_data_df["ProjectID"].isnull())
    ).all()
    assert (
        (outcome_data_df["Place"].isnull() & outcome_data_df["ProjectName"].notnull())
        | (outcome_data_df["Place"].notnull() & outcome_data_df["ProjectName"].isnull())
    ).all()


def test_outcome_category_filter(seeded_test_client, additional_test_data, non_transport_outcome_data):
    """
    Test expected Outcome filter behaviour.

    specific case:
    - 1 Programme matches outcome filter, 2 projects match outcome filter.
    - 1 of the projects is a child of matching programme, one isn't
    check in outcomes table, that only these 3 project/programmes show up, 2 proj, 1 prog)
    also, all instances of outcomes show up (can be multiple outcomes per each proj/prog)
    check in project table, all children of prog turn up + 1 proj in filter with different prog
    check in programme table, both turn up.

    "Transport" is used just as a var name to represent the test specific outcome data.
    """
    programme_no_transport_outcome_or_transport_child_projects = non_transport_outcome_data

    assert len(OutcomeData.query.all()) == 32  # smoke test

    #  serialised tables project data (for assertion / comparison)
    test_query_unfiltered = download_data_base_query()
    test_serialised_data_unfiltered = {
        sheet: data
        for sheet, data in serialise_download_data(
            test_query_unfiltered,
            sheets_required=["ProjectDetails", "OutcomeData", "OutcomeRef"],
        )
    }
    outcome_data_unfiltered_df = pd.DataFrame.from_records(test_serialised_data_unfiltered["OutcomeData"])
    outcome_ref_unfiltered_df = pd.DataFrame.from_records(test_serialised_data_unfiltered["OutcomeRef"])
    projects_unfiltered_df = pd.DataFrame.from_records(test_serialised_data_unfiltered["ProjectDetails"])

    #  apply filter to and serialise project and outcome data tables.
    test_query_filtered = query_extend_with_outcome_filter(download_data_base_query(), ["Transport"])
    test_serialised_data_filtered = {
        sheet: data
        for sheet, data in serialise_download_data(
            test_query_filtered,
            sheets_required=["ProjectDetails", "OutcomeData", "OutcomeRef"],
            outcome_categories=["Transport"],
        )
    }
    outcome_data_filtered_df = pd.DataFrame.from_records(test_serialised_data_filtered["OutcomeData"])
    outcome_ref_filtered_df = pd.DataFrame.from_records(test_serialised_data_filtered["OutcomeRef"])

    projects_filtered_df = pd.DataFrame.from_records(test_serialised_data_filtered["ProjectDetails"])

    programme_with_outcome = "Leaky Cauldron regeneration"
    child_project_with_outcome = "ProjectName2"  # project is also child of programme_with_outcome
    non_child_project_with_outcome = "TEST-PROJECT-NAME3"  # project has no parent programme referenced in OutcomeData

    # test structure of outcome FKs is as expected
    outcome_data_structure_common_test(outcome_data_unfiltered_df)
    outcome_data_structure_common_test(outcome_data_filtered_df)

    #  check in outcomes table, that only these 3 project/programmes show up, 2 proj, 1 prog)
    assert set(outcome_data_filtered_df["Place"].dropna().unique()) == {programme_with_outcome}
    assert set(outcome_data_filtered_df["ProjectName"].dropna().unique()) == {
        child_project_with_outcome,
        non_child_project_with_outcome,
    }

    # Tests join between outcome dim and outcome ref, with filter
    assert (outcome_ref_unfiltered_df["OutcomeCategory"] == "Transport").sum() == 2
    assert set(outcome_ref_filtered_df["OutcomeName"]) == set(
        outcome_ref_unfiltered_df.query("OutcomeCategory=='Transport'")["OutcomeName"]
    )
    assert set(outcome_ref_unfiltered_df.query("OutcomeCategory=='Transport'")["OutcomeName"]) == set(
        outcome_data_filtered_df["Outcome"]
    )

    #  check in project table, all children of prog turn up + 1 proj in filter with different prog
    child_projects_of_programme = list(
        projects_unfiltered_df.query("Place=='Leaky Cauldron regeneration'")["ProjectName"]
    )  # all project children of programme with Outcome row

    child_projects_of_programme.append(non_child_project_with_outcome)
    expected_projects = set(
        child_projects_of_programme
    )  # plus extra project with an Outcome but without corresponding programme with outcome

    # check this constructed set matches project filtered by outcome
    assert expected_projects == set(projects_filtered_df["ProjectName"])

    # check that child projects of programme with no matching programme level outcome are not in filtered project table
    assert set(projects_unfiltered_df["ProjectName"]) - set(projects_filtered_df["ProjectName"])

    #  check in programme table, both turn up
    assert len(set(projects_filtered_df["Place"])) == 2

    # check a programme with no links to transport outcomes is not included in the results
    assert (
        programme_no_transport_outcome_or_transport_child_projects.programme_name not in projects_filtered_df["Place"]
    )<|MERGE_RESOLUTION|>--- conflicted
+++ resolved
@@ -271,18 +271,12 @@
     test_serialised_data = {
         sheet: data for sheet, data in serialise_download_data(base_query, sheets_required=["ProjectDetails"])
     }
-<<<<<<< HEAD
-    assert test_serialised_data["ProjectDetails"][0]["ExtractedPostcodes"] == "BS3 1AB"
-    assert test_serialised_data["ProjectDetails"][5]["ExtractedPostcodes"] == "SW1A 2AA, BT1 1AA"
-    assert test_serialised_data["ProjectDetails"][8]["ExtractedPostcodes"] == ""
-=======
 
     postcodes_results = {x["ExtractedPostcodes"] for x in test_serialised_data["ProjectDetails"]}
     assert "BS3 1AB" in postcodes_results  # check single postcodes
     assert "SW1A 2AA, BT1 1AA" in postcodes_results  # check multiple postcodes found
     assert "" in postcodes_results  # check no postcodes found
     assert len(postcodes_results) == 4  # consistency check
->>>>>>> 3c41e89f
 
 
 def test_outcomes_table_empty(seeded_test_client_rollback, additional_test_data):
