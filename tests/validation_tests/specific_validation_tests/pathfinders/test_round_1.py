--- conflicted
+++ resolved
@@ -6,12 +6,8 @@
 from core.exceptions import ValidationError
 from core.messaging import Message
 from core.validation.specific_validation.pathfinders.round_1 import (
-<<<<<<< HEAD
+    _check_actual_forecast_reporting_period,
     _check_bespoke_outputs,
-=======
-    _check_actual_forecast_reporting_period,
-    _check_bespoke_outputs_outcomes,
->>>>>>> c294370e
     _check_credible_plan_fields,
     _check_intervention_themes_in_pfcs,
     _check_projects,
@@ -114,11 +110,7 @@
 def test__check_projects_fails(mock_df_dict, mock_control_mappings):
     original_project_name = mock_df_dict["Project progress"]["Project name"][0]
     mock_df_dict["Project progress"]["Project name"][0] = "Invalid Project"
-    with patch(
-        "core.validation.specific_validation.pathfinders.round_1.create_control_mappings"
-    ) as mock_create_control_mappings:
-        mock_create_control_mappings.return_value = mock_control_mappings
-        error_messages = _check_projects(mock_df_dict, mock_control_mappings)
+    error_messages = _check_projects(mock_df_dict, mock_control_mappings)
     mock_df_dict["Project progress"]["Project name"][0] = original_project_name
     assert error_messages == [
         Message(
@@ -138,11 +130,7 @@
 def test__check_standard_outcomes_fails(mock_df_dict, mock_control_mappings):
     original_outcome = mock_df_dict["Outcomes"]["Outcome"][0]
     mock_df_dict["Outcomes"]["Outcome"][0] = "Invalid Outcome"
-    with patch(
-        "core.validation.specific_validation.pathfinders.round_1.create_control_mappings"
-    ) as mock_create_control_mappings:
-        mock_create_control_mappings.return_value = mock_control_mappings
-        error_messages = _check_standard_outcomes(mock_df_dict, mock_control_mappings)
+    error_messages = _check_standard_outcomes(mock_df_dict, mock_control_mappings)
     mock_df_dict["Outcomes"]["Outcome"][0] = original_outcome
     assert error_messages == [
         Message(
@@ -159,18 +147,10 @@
     _check_bespoke_outputs(mock_df_dict, mock_control_mappings)
 
 
-def test__check_bespoke_outputs_outcomes_fails(mock_df_dict, mock_control_mappings):
+def test__check_bespoke_outputs_fails(mock_df_dict, mock_control_mappings):
     original_output = mock_df_dict["Bespoke outputs"]["Output"][0]
     mock_df_dict["Bespoke outputs"]["Output"][0] = "Invalid Bespoke Output"
-<<<<<<< HEAD
-    with patch(
-        "core.validation.specific_validation.pathfinders.round_1.create_control_mappings"
-    ) as mock_create_control_mappings:
-        mock_create_control_mappings.return_value = mock_control_mappings
-        error_messages = _check_bespoke_outputs(mock_df_dict, mock_control_mappings)
-=======
-    error_messages = _check_bespoke_outputs_outcomes(mock_df_dict, mock_control_mappings)
->>>>>>> c294370e
+    error_messages = _check_bespoke_outputs(mock_df_dict, mock_control_mappings)
     mock_df_dict["Bespoke outputs"]["Output"][0] = original_output
     assert error_messages == [
         Message(
@@ -203,7 +183,6 @@
     ]
 
 
-<<<<<<< HEAD
 def test__check_intervention_themes_in_pfcs_passes(mock_df_dict, mock_control_mappings):
     _check_intervention_themes_in_pfcs(mock_df_dict, mock_control_mappings)
 
@@ -220,7 +199,24 @@
     error_messages = _check_intervention_themes_in_pfcs(mock_df_dict, mock_control_mappings)
     mock_df_dict["Project finance changes"]["Intervention theme moved from"][0] = original_moved_from
     mock_df_dict["Project finance changes"]["Intervention theme moved to"][0] = original_moved_to
-=======
+    assert error_messages == [
+        Message(
+            sheet="Finances",
+            section="Project finance changes",
+            cell_index=None,
+            description="Intervention theme 'Invalid Intervention Theme' is not allowed.",
+            error_type=None,
+        ),
+        Message(
+            sheet="Finances",
+            section="Project finance changes",
+            cell_index=None,
+            description="Intervention theme 'Another Invalid Intervention Theme' is not allowed.",
+            error_type=None,
+        ),
+    ]
+
+
 def test_check_actual_forecast_reporting_period(mock_df_dict):
     # Test case where there are no errors
     error_messages = _check_actual_forecast_reporting_period(mock_df_dict)
@@ -233,17 +229,11 @@
     ] = "Q1 2024/25: Apr 2024 - Jun 2024"
     error_messages = _check_actual_forecast_reporting_period(mock_df_dict)
     mock_df_dict["Project finance changes"]["Reporting period change takes place"][0] = original_reporting_period
->>>>>>> c294370e
-    assert error_messages == [
-        Message(
-            sheet="Finances",
-            section="Project finance changes",
-            cell_index=None,
-<<<<<<< HEAD
-            description="Intervention theme 'Invalid Intervention Theme' is not allowed.",
-            error_type=None,
-        ),
-=======
+    assert error_messages == [
+        Message(
+            sheet="Finances",
+            section="Project finance changes",
+            cell_index=None,
             description="Reporting period must not be in future if 'Actual, forecast or cancelled' is 'Actual'.",
             error_type=None,
         )
@@ -255,18 +245,11 @@
     error_messages = _check_actual_forecast_reporting_period(mock_df_dict)
     mock_df_dict["Project finance changes"]["Actual, forecast or cancelled"][0] = original_actual_forecast
     assert error_messages == [
->>>>>>> c294370e
-        Message(
-            sheet="Finances",
-            section="Project finance changes",
-            cell_index=None,
-<<<<<<< HEAD
-            description="Intervention theme 'Another Invalid Intervention Theme' is not allowed.",
-            error_type=None,
-        ),
-=======
+        Message(
+            sheet="Finances",
+            section="Project finance changes",
+            cell_index=None,
             description="Reporting period must be in future if 'Actual, forecast or cancelled' is 'Forecast'.",
             error_type=None,
-        )
->>>>>>> c294370e
+        ),
     ]