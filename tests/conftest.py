--- conflicted
+++ resolved
@@ -443,10 +443,6 @@
 
 
 @pytest.fixture(scope="module")
-<<<<<<< HEAD
-def mock_df_dict() -> dict[str, pd.DataFrame]:
-    return EXTRACTED_TABLES
-=======
 def pathfinders_round_1_submission_data():
     """Pre-populates Submission table with an already existing PF submission."""
     submission = Submission(
@@ -508,4 +504,8 @@
     )
     db.session.add(programme_junction)
     db.session.commit()
->>>>>>> 11a7062f
+
+
+@pytest.fixture(scope="module")
+def mock_df_dict() -> dict[str, pd.DataFrame]:
+    return EXTRACTED_TABLES