--- conflicted
+++ resolved
@@ -88,12 +88,8 @@
     current_reporting_round=6,
     current_deadline=datetime.date(day=30, month=11, year=2024),
     email=Config.TF_CONFIRMATION_EMAIL_ADDRESS,
-<<<<<<< HEAD
     active=True if Config.ENABLE_TF_R6 else False,
-=======
     la_confirmation_email_template=Config.TOWNS_FUND_CONFIRMATION_EMAIL_TEMPLATE_ID,
-    active=True if Config.ENABLE_TF_R5 else False,
->>>>>>> e161a759
     auth_class=TFAuth,
     fund_code="TF",
 )
