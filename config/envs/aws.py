--- conflicted
+++ resolved
@@ -23,14 +23,12 @@
 class AwsConfig(DefaultConfig):
     SQLALCHEMY_DATABASE_URI = get_database_url()
 
-<<<<<<< HEAD
     # -------------- Submit config: start --------------
     # fail if these confirmation email requirements are not present
     NOTIFY_API_KEY = os.environ["NOTIFY_API_KEY"]
     TF_CONFIRMATION_EMAIL_ADDRESS = os.environ["TF_CONFIRMATION_EMAIL_ADDRESS"]
     # -------------- Submit config: end ----------------
-=======
+
     CELERY = DefaultConfig.CELERY
     CELERY["broker_use_ssl"] = {"ssl_cert_reqs": ssl.CERT_REQUIRED}
-    CELERY["redis_backend_use_ssl"] = {"ssl_cert_reqs": ssl.CERT_REQUIRED}
->>>>>>> df2f594a
+    CELERY["redis_backend_use_ssl"] = {"ssl_cert_reqs": ssl.CERT_REQUIRED}