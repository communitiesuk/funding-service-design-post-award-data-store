--- conflicted
+++ resolved
@@ -24,47 +24,22 @@
     A mock database made from lists of dataclasses.
     """
 
-<<<<<<< HEAD
-    project: [list[models.Project]] = field(default_factory=list)
-    package: [list[models.Package]] = field(default_factory=list)
-    contact: [list[models.Contact]] = field(default_factory=list)
-    organisation: [list[models.Organisation]] = field(default_factory=list)
-    project_delivery_plan: [list[models.ProjectDeliveryPlan]] = field(default_factory=list)
-    procurement: [list[models.Procurement]] = field(default_factory=list)
-    project_progress: [list[models.ProjectProgress]] = field(default_factory=list)
-    direct_fund: [list[models.DirectFund]] = field(default_factory=list)
-    capital: [list[models.Capital]] = field(default_factory=list)
-    indirect_fund_secured: [list[models.IndirectFundSecured]] = field(default_factory=list)
-    indirect_fund_unsecured: [list[models.IndirectFundUnsecured]] = field(default_factory=list)
-    output_data: [list[models.OutputData]] = field(default_factory=list)
-    outputs_dim: [list[models.OutputsDim]] = field(default_factory=list)
-    outcome_data: [list[models.OutcomeData]] = field(default_factory=list)
-    outcome_dim: [list[models.OutcomeDim]] = field(default_factory=list)
-    risk_register: [list[models.RiskRegister]] = field(default_factory=list)
-=======
     project: [list[fake_models.Project]] = field(default_factory=list)
     package: [list[fake_models.Package]] = field(default_factory=list)
     contact: [list[fake_models.Contact]] = field(default_factory=list)
     organisation: [list[fake_models.Organisation]] = field(default_factory=list)
-    project_delivery_plan: [list[fake_models.ProjectDeliveryPlan]] = field(
-        default_factory=list
-    )
+    project_delivery_plan: [list[fake_models.ProjectDeliveryPlan]] = field(default_factory=list)
     procurement: [list[fake_models.Procurement]] = field(default_factory=list)
     project_progress: [list[fake_models.ProjectProgress]] = field(default_factory=list)
     direct_fund: [list[fake_models.DirectFund]] = field(default_factory=list)
     capital: [list[fake_models.Capital]] = field(default_factory=list)
-    indirect_fund_secured: [list[fake_models.IndirectFundSecured]] = field(
-        default_factory=list
-    )
-    indirect_fund_unsecured: [list[fake_models.IndirectFundUnsecured]] = field(
-        default_factory=list
-    )
+    indirect_fund_secured: [list[fake_models.IndirectFundSecured]] = field(default_factory=list)
+    indirect_fund_unsecured: [list[fake_models.IndirectFundUnsecured]] = field(default_factory=list)
     output_data: [list[fake_models.OutputData]] = field(default_factory=list)
     outputs_dim: [list[fake_models.OutputsDim]] = field(default_factory=list)
     outcome_data: [list[fake_models.OutcomeData]] = field(default_factory=list)
     outcome_dim: [list[fake_models.OutcomeDim]] = field(default_factory=list)
     risk_register: [list[fake_models.RiskRegister]] = field(default_factory=list)
->>>>>>> 870ec5d9
 
     DB_MAPPING = {
         # sheet_name: (model_obj, db_attr)
