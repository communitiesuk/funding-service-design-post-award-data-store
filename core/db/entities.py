import uuid  # noqa
from datetime import datetime
from typing import List

import sqlalchemy as sqla
from sqlalchemy.dialects.postgresql import JSONB
from sqlalchemy.ext.hybrid import hybrid_property
from sqlalchemy.orm import Mapped
from sqlalchemy.sql.operators import and_, or_

from core.db import db
from core.db.types import GUID
from core.util import get_itl_regions_from_postcodes


class BaseModel(db.Model):
    __abstract__ = True

    id: Mapped[GUID] = sqla.orm.mapped_column(GUID(), default=uuid.uuid4, primary_key=True)


class Submission(BaseModel):
    """Stores Submission information."""

    __tablename__ = "submission_dim"

    submission_id = sqla.Column(sqla.String(), nullable=False, unique=True)

    submission_date = sqla.Column(sqla.DateTime(), nullable=True)
    ingest_date = sqla.Column(sqla.DateTime(), nullable=False, default=datetime.now())
    reporting_period_start = sqla.Column(sqla.DateTime(), nullable=False)
    reporting_period_end = sqla.Column(sqla.DateTime(), nullable=False)
    reporting_round = sqla.Column(sqla.Integer(), nullable=False)
    submission_filename = sqla.Column(sqla.String(), nullable=True)
    data_blob = sqla.Column(JSONB, nullable=True)

    programme_junction: Mapped["ProgrammeJunction"] = sqla.orm.relationship(back_populates="submission")

    __table_args__ = (
        sqla.Index(
            "ix_submission_filter_start_date",
            "reporting_period_start",
        ),
        sqla.Index(
            "ix_submission_filter_end_date",
            "reporting_period_end",
        ),
    )

    @hybrid_property
    def submission_number(self) -> int:
        """Extracts the submission number from the submission ID.

        SubmissionIDs are in the format "S-RXX-X" where the final section is the submission number.

        :return: submission number
        """
        return int(self.submission_id.split("-")[2])


class Organisation(BaseModel):
    """Stores organisation information."""

    __tablename__ = "organisation_dim"

    organisation_name = sqla.Column(sqla.String(), nullable=False, unique=True)
    # TODO: geography needs review, field definition may change
    geography = sqla.Column(sqla.String(), nullable=True)

    programmes: Mapped[List["Programme"]] = sqla.orm.relationship(back_populates="organisation")


class Programme(BaseModel):
    """Stores Programme entities."""

    __tablename__ = "programme_dim"

    programme_id = sqla.Column(sqla.String(), nullable=False, unique=True)

    programme_name = sqla.Column(sqla.String(), nullable=False)
    fund_type_id = sqla.Column(sqla.String(), nullable=False)
    organisation_id = sqla.Column(GUID(), sqla.ForeignKey("organisation_dim.id"), nullable=False)

    organisation: Mapped["Organisation"] = sqla.orm.relationship(back_populates="programmes")
    in_round_programmes: Mapped[List["ProgrammeJunction"]] = sqla.orm.relationship(back_populates="programme_ref")

    __table_args__ = (
        sqla.Index(
            "ix_unique_programme_name_per_fund",
            "programme_name",
            "fund_type_id",
            unique=True,
        ),
        sqla.Index(
            "ix_programme_filter_fund_type",
            "fund_type_id",
        ),
        sqla.Index(
            "ix_programme_join_organisation",
            "organisation_id",
        ),
    )


class ProgrammeJunction(BaseModel):
    """
    Representation of a "programme" entity within a unique returns round/fund combination.

    Links persisted Programme data to in-round reference data for Projects, and Programme level "event" data.
    """

    __tablename__ = "programme_junction"

    submission_id: Mapped[GUID] = sqla.orm.mapped_column(
        sqla.ForeignKey("submission_dim.id", ondelete="CASCADE"), nullable=False
    )
    programme_id: Mapped[GUID] = sqla.orm.mapped_column(sqla.ForeignKey("programme_dim.id"), nullable=False)

    # parent relationships
    submission: Mapped["Submission"] = sqla.orm.relationship(back_populates="programme_junction", single_parent=True)
    programme_ref: Mapped["Programme"] = sqla.orm.relationship(back_populates="in_round_programmes")

    # child relationships
    projects: Mapped[List["Project"]] = sqla.orm.relationship(back_populates="programme_junction")
    progress_records: Mapped[List["ProgrammeProgress"]] = sqla.orm.relationship(back_populates="programme_junction")
    place_details: Mapped[List["PlaceDetail"]] = sqla.orm.relationship(back_populates="programme_junction")
    funding_questions: Mapped[List["FundingQuestion"]] = sqla.orm.relationship(back_populates="programme_junction")
    outcomes: Mapped[List["OutcomeData"]] = sqla.orm.relationship(back_populates="programme_junction")
    risks: Mapped[List["RiskRegister"]] = sqla.orm.relationship(back_populates="programme_junction")

    __table_args__ = (
        sqla.UniqueConstraint("submission_id"),  # unique index to ensure mapping cardinality is 1:1
        sqla.Index(  # TODO: Check if we need this separately from unique constraint above
            "ix_programme_junction_join_submission",
            "submission_id",
        ),
        sqla.Index(
            "ix_programme_junction_join_programme",
            "programme_id",
        ),
    )


class ProgrammeProgress(BaseModel):
    """Stores Programme Progress entities."""

    __tablename__ = "programme_progress"

    programme_junction_id: Mapped[GUID] = sqla.orm.mapped_column(
        sqla.ForeignKey("programme_junction.id", ondelete="CASCADE"), nullable=False
    )

    data_blob = sqla.Column(JSONB, nullable=True)

    programme_junction: Mapped["ProgrammeJunction"] = sqla.orm.relationship(back_populates="progress_records")

    __table_args__ = (
        sqla.Index(
            "ix_programme_progress_join_programme_junction",
            "programme_junction_id",
        ),
    )


class PlaceDetail(BaseModel):
    """Stores Place Detail entities."""

    __tablename__ = "place_detail"

    programme_junction_id: Mapped[GUID] = sqla.orm.mapped_column(
        sqla.ForeignKey("programme_junction.id", ondelete="CASCADE"), nullable=False
    )

    data_blob = sqla.Column(JSONB, nullable=True)

    programme_junction: Mapped["ProgrammeJunction"] = sqla.orm.relationship(back_populates="place_details")

    __table_args__ = (
        sqla.Index(
            "ix_place_detail_join_programme_junction",
            "programme_junction_id",
        ),
    )


class FundingQuestion(BaseModel):
    """Stores Funding Question entities."""

    __tablename__ = "funding_question"

    programme_junction_id: Mapped[GUID] = sqla.orm.mapped_column(
        sqla.ForeignKey("programme_junction.id", ondelete="CASCADE"), nullable=False
    )

    data_blob = sqla.Column(JSONB, nullable=True)

    programme_junction: Mapped["ProgrammeJunction"] = sqla.orm.relationship(back_populates="funding_questions")

    __table_args__ = (
        sqla.Index(
            "ix_funding_question_join_programme_junction",
            "programme_junction_id",
        ),
    )


class Project(BaseModel):
    """Stores Project Entities."""

    __tablename__ = "project_dim"

    programme_junction_id: Mapped[GUID] = sqla.orm.mapped_column(
        sqla.ForeignKey("programme_junction.id", ondelete="CASCADE"), nullable=False
    )

    project_id = sqla.Column(sqla.String(), nullable=False, unique=False)
    project_name = sqla.Column(sqla.String(), nullable=False)
    postcodes = sqla.Column(sqla.ARRAY(sqla.String), nullable=True)
    data_blob = sqla.Column(JSONB, nullable=True)

    progress_records: Mapped[List["ProjectProgress"]] = sqla.orm.relationship(back_populates="project")
    funding_records: Mapped[List["Funding"]] = sqla.orm.relationship(back_populates="project")
    funding_comments: Mapped[List["FundingComment"]] = sqla.orm.relationship(back_populates="project")
    private_investments: Mapped[List["PrivateInvestment"]] = sqla.orm.relationship(back_populates="project")
    outputs: Mapped[List["OutputData"]] = sqla.orm.relationship(back_populates="project")
    outcomes: Mapped[List["OutcomeData"]] = sqla.orm.relationship(back_populates="project")
    risks: Mapped[List["RiskRegister"]] = sqla.orm.relationship(back_populates="project")
    programme_junction: Mapped["ProgrammeJunction"] = sqla.orm.relationship(back_populates="projects")

    __table_args__ = (
        sqla.Index(
            "ix_unique_project_per_return_dim",
            "programme_junction_id",
            "project_id",
            unique=True,
        ),
        sqla.Index(
            "ix_project_join_programme_junction",
            "programme_junction_id",
        ),
    )

    @hybrid_property
    def itl_regions(self) -> set[str]:
        """Returns the set of distinct ITL regions mapped from the project's postcodes.

        :return: A set of ITL regions.
        """
        itl_regions = get_itl_regions_from_postcodes(self.postcodes)
        return itl_regions


class ProjectProgress(BaseModel):
    """Stores Project Progress Entities."""

    __tablename__ = "project_progress"

    project_id: Mapped[GUID] = sqla.orm.mapped_column(
        sqla.ForeignKey("project_dim.id", ondelete="CASCADE"), nullable=False
    )

    start_date = sqla.Column(sqla.DateTime(), nullable=True)
    end_date = sqla.Column(sqla.DateTime(), nullable=True)
    data_blob = sqla.Column(JSONB, nullable=True)
    date_of_important_milestone = sqla.Column(sqla.DateTime(), nullable=True)

    project: Mapped["Project"] = sqla.orm.relationship(back_populates="progress_records")

    __table_args__ = (
        sqla.Index(
            "ix_project_progress_join_project",
            "project_id",
        ),
    )


class Funding(BaseModel):
    """Stores Funding Entities."""

    __tablename__ = "funding"

    project_id: Mapped[GUID] = sqla.orm.mapped_column(
        sqla.ForeignKey("project_dim.id", ondelete="CASCADE"), nullable=True
    )
    programme_junction_id: Mapped[GUID] = sqla.orm.mapped_column(
        sqla.ForeignKey("programme_junction.id", ondelete="CASCADE"), nullable=True
    )
<<<<<<< HEAD
    event_data_blob = sqla.Column(JSONB, nullable=True)
=======

    data_blob = sqla.Column(JSONB, nullable=True)
>>>>>>> 2cc7afa8
    start_date = sqla.Column(sqla.DateTime(), nullable=True)  # financial reporting period start
    end_date = sqla.Column(sqla.DateTime(), nullable=True)  # financial reporting period end

    project: Mapped["Project"] = sqla.orm.relationship(back_populates="funding_records")

    __table_args__ = (
        sqla.CheckConstraint(
            or_(
                and_(programme_junction_id.isnot(None), project_id.is_(None)),
                and_(programme_junction_id.is_(None), project_id.isnot(None)),
            ),
            name="ck_risk_register_programme_junction_id_or_project_id",
        ),
        # check that both start and end dates are not null at the same time
        sqla.CheckConstraint(
            or_(start_date.isnot(None), end_date.isnot(None)),
            name="ck_funding_start_or_end_date",
        ),
        sqla.Index(
            "ix_funding_join_project",
            "project_id",
        ),
        sqla.Index(
            "ix_funding_join_programme_junction",
            "programme_junction_id",
        ),
    )


class FundingComment(BaseModel):
    """Stores Funding Comment Entities."""

    __tablename__ = "funding_comment"

    project_id: Mapped[GUID] = sqla.orm.mapped_column(
        sqla.ForeignKey("project_dim.id", ondelete="CASCADE"), nullable=False
    )

    data_blob = sqla.Column(JSONB, nullable=True)

    project: Mapped["Project"] = sqla.orm.relationship(back_populates="funding_comments")

    __table_args__ = (
        sqla.Index(
            "ix_funding_comment_join_project",
            "project_id",
        ),
    )


class PrivateInvestment(BaseModel):
    """Stores Private Investment Entities."""

    __tablename__ = "private_investment"

    project_id: Mapped[GUID] = sqla.orm.mapped_column(
        sqla.ForeignKey("project_dim.id", ondelete="CASCADE"), nullable=False
    )

    data_blob = sqla.Column(JSONB, nullable=True)

    project: Mapped["Project"] = sqla.orm.relationship(back_populates="private_investments")

    # Unique index for data integrity. Assumption inferred from ingest form that project should be unique per submission
    __table_args__ = (
        sqla.Index(
            "ix_private_investment_join_project",
            "project_id",
        ),
    )


class OutputData(BaseModel):
    """Stores Output data for Projects."""

    __tablename__ = "output_data"

    project_id: Mapped[GUID] = sqla.orm.mapped_column(
        sqla.ForeignKey("project_dim.id", ondelete="CASCADE"), nullable=False
    )
    output_id: Mapped[GUID] = sqla.orm.mapped_column(sqla.ForeignKey("output_dim.id"), nullable=False)

    start_date = sqla.Column(sqla.DateTime(), nullable=False)  # financial reporting period start
    end_date = sqla.Column(sqla.DateTime(), nullable=True)  # financial reporting period end
    unit_of_measurement = sqla.Column(sqla.String(), nullable=False)
    state = sqla.Column(sqla.String, nullable=True)
    amount = sqla.Column(sqla.Float(), nullable=True)
    additional_information = sqla.Column(sqla.String(), nullable=True)

    project: Mapped["Project"] = sqla.orm.relationship(back_populates="outputs")
    output_dim: Mapped["OutputDim"] = sqla.orm.relationship(back_populates="outputs")

    __table_args__ = (
        sqla.Index(
            "ix_output_join_project",
            "project_id",
        ),
        sqla.Index(
            "ix_output_join_output_dim",
            "output_id",
        ),
    )


class OutputDim(BaseModel):
    """Stores dimension reference data for Outputs."""

    __tablename__ = "output_dim"

    output_name = sqla.Column(sqla.String(), nullable=False, unique=True)
    output_category = sqla.Column(sqla.String(), nullable=False, unique=False)

    outputs: Mapped[list["OutputData"]] = sqla.orm.relationship(back_populates="output_dim")


class OutcomeData(BaseModel):
    """Stores Outcome data for projects."""

    __tablename__ = "outcome_data"

    project_id: Mapped[GUID] = sqla.orm.mapped_column(
        sqla.ForeignKey("project_dim.id", ondelete="CASCADE"), nullable=True
    )
    programme_junction_id: Mapped[GUID] = sqla.orm.mapped_column(
        sqla.ForeignKey("programme_junction.id", ondelete="CASCADE"), nullable=True
    )
    outcome_id: Mapped[GUID] = sqla.orm.mapped_column(sqla.ForeignKey("outcome_dim.id"), nullable=False)

    start_date = sqla.Column(sqla.DateTime(), nullable=False)  # financial reporting period start
    end_date = sqla.Column(sqla.DateTime(), nullable=False)  # financial reporting period end
    unit_of_measurement = sqla.Column(sqla.String(), nullable=False)
    geography_indicator = sqla.Column(sqla.String(), nullable=True)
    amount = sqla.Column(sqla.Float(), nullable=True)
    state = sqla.Column(sqla.String, nullable=True)
    higher_frequency = sqla.Column(sqla.String(), nullable=True)

    project: Mapped["Project"] = sqla.orm.relationship(back_populates="outcomes")
    outcome_dim: Mapped["OutcomeDim"] = sqla.orm.relationship(back_populates="outcomes")
    programme_junction: Mapped["ProgrammeJunction"] = sqla.orm.relationship(back_populates="outcomes")

    __table_args__ = (
        # check that either programme or project id exists but not both
        sqla.CheckConstraint(
            or_(
                and_(programme_junction_id.isnot(None), project_id.is_(None)),
                and_(programme_junction_id.is_(None), project_id.isnot(None)),
            ),
            name="ck_outcome_data_programme_junction_id_or_project_id",
        ),
        sqla.Index(
            "ix_outcome_join_programme_junction",
            "programme_junction_id",
        ),
        sqla.Index(
            "ix_outcome_join_project",
            "project_id",
        ),
        sqla.Index(
            "ix_outcome_join_outcome_dim",
            "outcome_id",
        ),
    )


class OutcomeDim(BaseModel):
    """Stores dimension reference data for Outcomes."""

    __tablename__ = "outcome_dim"

    outcome_name = sqla.Column(sqla.String(), nullable=False, unique=True)
    outcome_category = sqla.Column(sqla.String(), nullable=False, unique=False)

    outcomes: Mapped[list["OutcomeData"]] = sqla.orm.relationship(back_populates="outcome_dim")

    __table_args__ = (
        sqla.Index(
            "ix_outcome_dim_filter_outcome",
            "outcome_category",
        ),
    )


class RiskRegister(BaseModel):
    """Stores Risk Register data for projects."""

    __tablename__ = "risk_register"

    project_id: Mapped[GUID] = sqla.orm.mapped_column(
        sqla.ForeignKey("project_dim.id", ondelete="CASCADE"), nullable=True
    )
    programme_junction_id: Mapped[GUID] = sqla.orm.mapped_column(
        sqla.ForeignKey("programme_junction.id", ondelete="CASCADE"), nullable=True
    )

    data_blob = sqla.Column(JSONB, nullable=True)

    project: Mapped["Project"] = sqla.orm.relationship(back_populates="risks")
    programme_junction: Mapped["ProgrammeJunction"] = sqla.orm.relationship(back_populates="risks")

    __table_args__ = (
        # check that either programme or project id exists but not both
        sqla.CheckConstraint(
            or_(
                and_(programme_junction_id.isnot(None), project_id.is_(None)),
                and_(programme_junction_id.is_(None), project_id.isnot(None)),
            ),
            name="ck_risk_register_programme_junction_id_or_project_id",
        ),
        sqla.Index(
            "ix_risk_register_join_project",
            "project_id",
        ),
        sqla.Index(
            "ix_risk_register_join_programme_junction",
            "programme_junction_id",
        ),
    )<|MERGE_RESOLUTION|>--- conflicted
+++ resolved
@@ -285,12 +285,8 @@
     programme_junction_id: Mapped[GUID] = sqla.orm.mapped_column(
         sqla.ForeignKey("programme_junction.id", ondelete="CASCADE"), nullable=True
     )
-<<<<<<< HEAD
-    event_data_blob = sqla.Column(JSONB, nullable=True)
-=======
-
-    data_blob = sqla.Column(JSONB, nullable=True)
->>>>>>> 2cc7afa8
+
+    data_blob = sqla.Column(JSONB, nullable=True)
     start_date = sqla.Column(sqla.DateTime(), nullable=True)  # financial reporting period start
     end_date = sqla.Column(sqla.DateTime(), nullable=True)  # financial reporting period end
 
