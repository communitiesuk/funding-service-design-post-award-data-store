--- conflicted
+++ resolved
@@ -471,33 +471,10 @@
     used to validate the data in the DataFrames
     :return: List of error messages
     """
-<<<<<<< HEAD
     allowed_themes = control_mappings["intervention_themes"]
     columns = [
         ("E", "Intervention theme moved from"),
         ("I", "Intervention theme moved to"),
-=======
-    allowed_intervention_themes = control_mappings["intervention_themes"]
-    # first find the breaching rows for "Intervention theme moved from"
-    breaching_row_indices = _check_values_against_allowed(
-        df=extracted_table_dfs["Project finance changes"],
-        value_column="Intervention theme moved from",
-        allowed_values=allowed_intervention_themes,
-    )
-    breaching_intervention_themes_from = (
-        extracted_table_dfs["Project finance changes"]
-        .loc[breaching_row_indices, "Intervention theme moved from"]
-        .tolist()
-    )
-    errors = [
-        _error_message(
-            sheet="Finances",
-            section="Project finance changes",
-            description=PFErrors.INTERVENTION_THEME_NOT_ALLOWED.format(intervention_theme=intervention_theme),
-            cell_index=f"E{breaching_row_indices.pop(0) + 1}",
-        )
-        for intervention_theme in breaching_intervention_themes_from
->>>>>>> 131e8bc8
     ]
     error_messages = []
     for col_letter, col_name in columns:
@@ -509,13 +486,8 @@
             _error_message(
                 sheet="Finances",
                 section="Project finance changes",
-<<<<<<< HEAD
                 cell_index=f"{col_letter}{row + 1}",  # +1 because DataFrames are 0-indexed and Excel is not
                 description=PFErrors.INTERVENTION_THEME_NOT_ALLOWED.format(intervention_theme=theme),
-=======
-                description=PFErrors.INTERVENTION_THEME_NOT_ALLOWED.format(intervention_theme=intervention_theme),
-                cell_index=f"I{breaching_row_indices.pop(0) + 1}",
->>>>>>> 131e8bc8
             )
             for row, theme in zip(breaching_indices, breaching_themes)
         )
