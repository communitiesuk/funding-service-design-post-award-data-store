--- conflicted
+++ resolved
@@ -146,18 +146,15 @@
         for column, exp_type in column_to_type.items():
             got_value = row.get(column)
 
-<<<<<<< HEAD
-            if pd.isna(got_value):
-=======
             if not isinstance(got_value, list) and (got_value is None or pd.isna(got_value)):
->>>>>>> 05eec444
                 continue
 
             got_type = type(got_value)
 
             # do not raise an exception for pandas Timestamp, datetime or number values
-            if isinstance(got_value, numbers.Number) and exp_type in [int, float] or \
-               isinstance(got_value, (datetime, pd.Timestamp)) and exp_type == datetime:
+            if (isinstance(got_value, numbers.Number) and exp_type in [int, float]) or (
+                isinstance(got_value, (datetime, pd.Timestamp)) and exp_type == datetime
+            ):
                 continue
 
             if got_value is not None and got_type != exp_type:
@@ -266,18 +263,18 @@
         # TODO: Handle situation when the parent table and or parent_pk doesn't exist in the data
         lookup_values = set(data_dict[parent["parent_table"]][parent["parent_pk"]].values)
         nullable = parent.get("nullable", False)
-        for row_idx, fk_val in enumerate(fk_values):
-            if fk_val not in lookup_values and not _is_allowed_na_value(nullable, fk_val):
-                orphaned_rows.append(
-                    internal.OrphanedRowFailure(
-                        table=table,
-                        row=row_idx,
-                        foreign_key=foreign_key,
-                        fk_value=fk_val,
-                        parent_table=parent["parent_table"],
-                        parent_pk=parent["parent_pk"],
-                    )
-                )
+        orphaned_rows.extend(
+            internal.OrphanedRowFailure(
+                table=table,
+                row=row_idx,
+                foreign_key=foreign_key,
+                fk_value=fk_val,
+                parent_table=parent["parent_table"],
+                parent_pk=parent["parent_pk"],
+            )
+            for row_idx, fk_val in enumerate(fk_values)
+            if fk_val not in lookup_values and not _is_allowed_na_value(nullable, fk_val)
+        )
 
     return orphaned_rows
 
