"""Excel Workbook Validation

Provides functionality for validating a workbook against a schema. Any schema offense
cause the validation to fail. Details of these failures are captured and returned.
"""

import pandas as pd
from numpy.typing import NDArray

import core.validation.failures as vf


def validate(workbook: dict[str, pd.DataFrame], schema: dict) -> list[vf.ValidationFailure]:
    """Validate a workbook against a schema.

    This is the top-level validate function. It:
    - casts all column types to those defined in the schema.
    - removes any sheets that aren't in the schema.
    - validates remaining data against constraints defined in the schema.
    - captures and returns any causes of validation failure.

    :param workbook: A dictionary where keys are sheet names and values are pandas
                     DataFrames.
    :param schema: A dictionary defining the schema of the workbook, with sheet names as
                   keys and values that are dictionaries mapping column names to
                   expected data types and any additional validation criteria.
    :return: A list of ValidationFailure objects representing any validation errors
             found.
    """
    extra_sheets = remove_undefined_sheets(workbook, schema)
    validation_failures = validate_workbook(workbook, schema)
<<<<<<< HEAD
    return [*extra_sheets, *cant_cast, *validation_failures]


def cast_types_to_schema(workbook: dict[str, pd.DataFrame], schema: dict) -> list[vf.CantCastFailure]:
    """Attempts to change types to those specified in the schema.

    This is necessary because pandas can parse cell values inaccurately.
    e.g. a column of phone numbers as ints when they should be strings.

    If any values cannot be cast to the type defined in the schema then fail validation
    and capture.

    :param workbook: a dictionary of pd.DataFrames (worksheets)
    :param schema: schema containing columns and their expected types
    :return: any captured CantCantFailures
    """
    cant_cast = []
    for sheet_name, sheet in workbook.items():
        column_to_type = schema[sheet_name]["columns"]
        sheet_types = sheet.dtypes

        sheet_retyped = False
        for column, target_type in column_to_type.items():
            if column in sheet_types:
                original_type = sheet_types[column]

                if original_type != target_type:
                    try:
                        sheet[column] = sheet[column].astype(target_type)
                        sheet_retyped = True
                    except ValueError:
                        cant_cast.append(
                            vf.CantCastFailure(
                                sheet=sheet_name,
                                column=column,
                                original_type=original_type,
                                target_type=target_type,
                            )
                        )

        if sheet_retyped:
            workbook[sheet_name] = sheet
    return cant_cast
=======
    return [*extra_sheets, *validation_failures]
>>>>>>> 870ec5d9


def remove_undefined_sheets(workbook: dict[str, pd.DataFrame], schema: dict) -> list[vf.ExtraSheetFailure]:
    """Remove any sheets undefined in the schema.

    If any sheets are undefined then fail validation and capture.

    :param workbook: a dictionary of pd.DataFrames (worksheets)
    :param schema: schema containing the expected sheet names
    :return: any captured ExtraSheetFailures
    """
    sheet_names_in_data = set(workbook.keys())
    sheet_names_in_schema = set(schema.keys())
    extra_sheets = sheet_names_in_data - sheet_names_in_schema

    for invalid_sheet in extra_sheets:
        del workbook[invalid_sheet]  # discard undefined sheets

    extra_sheet_failures = [vf.ExtraSheetFailure(extra_sheet=extra_sheet) for extra_sheet in extra_sheets]
    return extra_sheet_failures


def validate_workbook(workbook: dict[str, pd.DataFrame], schema: dict) -> list[vf.ValidationFailure]:
    """
    Validate the given workbook against a provided schema by checking each sheet's
    columns, data types, unique values, and foreign keys.

    :param workbook: A dictionary where keys are sheet names and values are pandas
                     DataFrames.
    :param schema: A dictionary containing the validation schema for each sheet of the
                   workbook.
    :return: A list of validation failures encountered during validation, if any.
    """
    constraints = (
        (validate_columns, "columns"),
        (validate_types, "columns"),
        (validate_uniques, "uniques"),
        (validate_foreign_keys, "foreign_keys"),
        (validate_enums, "enums"),
    )

    validation_failures = []
    for sheet_name in workbook.keys():
        if workbook[sheet_name].empty:
            validation_failures.append(vf.EmptySheetFailure(sheet_name))
            continue

        sheet_schema = schema[sheet_name]

        for validation_func, schema_section in constraints:
            if schema_section in sheet_schema:
                validation_failures.extend(validation_func(workbook, sheet_name, sheet_schema[schema_section]))

    return validation_failures


def validate_columns(
    workbook: dict[str, pd.DataFrame], sheet_name: str, column_to_type: dict
) -> list[vf.ExtraColumnFailure | vf.MissingColumnFailure]:
    """
    Validate that the columns in a given worksheet align with the schema by
    comparing the column names to the provided schema.

    :param workbook: A dictionary where keys are sheet names and values are
                     pandas DataFrames.
    :param sheet_name: The name of the worksheet to validate.
    :param column_to_type: A dictionary where keys are column names and values
                           are expected data types.
    :return: A list of extra and missing column failures, if any.
    """
    columns = workbook[sheet_name].columns
    data_columns = set(columns)
    schema_columns = set(column_to_type.keys())
    extra_columns = data_columns - schema_columns
    missing_columns = schema_columns - data_columns

    extra_column_failures = [
        vf.ExtraColumnFailure(sheet=sheet_name, extra_column=extra_column) for extra_column in extra_columns
    ]
    missing_column_failures = [
        vf.MissingColumnFailure(sheet=sheet_name, missing_column=missing_column) for missing_column in missing_columns
    ]
    return [*extra_column_failures, *missing_column_failures]


def validate_types(
    workbook: dict[str, pd.DataFrame], sheet_name: str, column_to_type: dict
) -> list[vf.WrongTypeFailure]:
    """
    Validate that the data types of columns in a given worksheet align with the
    provided schema by comparing the actual types to the expected types.

    :param workbook: A dictionary where keys are sheet names and values are pandas
                     DataFrames.
    :param sheet_name: The name of the worksheet to validate.
    :param column_to_type: A dictionary where keys are column names and values are
                           expected data types.
    :return: A list of wrong type failures, if any.
    """
    sheet_types = workbook[sheet_name].dtypes

    wrong_type_failures = []
    for column, exp_type in column_to_type.items():
        if column in sheet_types.keys():
            got_type = sheet_types[column]

            if got_type != exp_type:
                wrong_type_failures.append(
                    vf.WrongTypeFailure(
                        sheet=sheet_name,
                        column=column,
                        expected_type=exp_type,
                        actual_type=str(got_type),
                    )
                )

    return wrong_type_failures


def validate_uniques(
    workbook: dict[str, pd.DataFrame], sheet_name: str, unique_columns: list
) -> list[vf.NonUniqueFailure]:
    """Validate that unique columns have all unique values.

    :param workbook: A dictionary where keys are sheet names and values are
                     pandas DataFrames.
    :param sheet_name: The name of the worksheet to validate.
    :param unique_columns: A list of columns that should contain only unique values.
    :return: A list of non-unique failures, if any.
    """
    sheet = workbook[sheet_name]
    non_unique_failures = [
        vf.NonUniqueFailure(sheet=sheet_name, column=column) for column in unique_columns if not sheet[column].is_unique
    ]

    return non_unique_failures


def validate_foreign_keys(
    workbook: dict[str, pd.DataFrame],
    sheet_name: str,
    foreign_keys: dict[str, dict[str, str]],
) -> list[vf.OrphanedRowFailure]:
    """
    Validate that foreign key values in a given worksheet reference existing
    rows in their respective parent tables. For each foreign key in the schema,
    this function checks that the values in the column are present in the parent
    table's corresponding primary key column.

    :param workbook: A dictionary where keys are sheet names and values are
                     pandas DataFrames.
    :param sheet_name: The name of the worksheet to validate.
    :param foreign_keys: A dictionary where keys are column names containing
                         foreign keys and values are themselves dictionaries
                         containing the parent table name and parent primary
                         key column name.
    :return: A list of orphaned row failures, if any.
    """
    sheet = workbook[sheet_name]
    orphaned_rows = []

    for foreign_key, parent in foreign_keys.items():
        fk_values: NDArray = sheet[foreign_key].values
        lookup_values = set(workbook[parent["parent_table"]][parent["parent_pk"]].values)
        orphaned_rows.extend(
            vf.OrphanedRowFailure(
                sheet=sheet_name,
                row=row_idx,
                foreign_key=foreign_key,
                fk_value=fk_val,
                parent_table=parent["parent_table"],
                parent_pk=parent["parent_pk"],
            )
            for row_idx, fk_val in enumerate(fk_values)
            if fk_val not in lookup_values
        )

    return orphaned_rows


def validate_enums(
    workbook: dict[str, pd.DataFrame],
    sheet_name: str,
    enums: dict[str, set[str]],
) -> list[vf.InvalidEnumValueFailure]:
    """
    Validate that all values in specified columns belong to a given set of valid values.

    :param workbook: A dictionary of pandas DataFrames, where the keys are the sheet
                     names.
    :param sheet_name: The name of the sheet to validate.
    :param enums: A dictionary where the keys are column names, and the values are sets
                  of valid values for that column.
    :return: A list of InvalidEnumValueFailure objects for any rows with values outside
             the set of valid enum values.
    """
    sheet = workbook[sheet_name]
    invalid_enum_values = []

    for column, valid_enum_values in enums.items():
        row_is_valid = sheet[column].isin(valid_enum_values)
        invalid_rows = row_is_valid[row_is_valid == False]  # noqa: E712 pandas notation
        for row_idx in invalid_rows.keys():
            invalid_enum_values.append(
                vf.InvalidEnumValueFailure(
                    sheet=sheet_name,
                    column=column,
                    row=row_idx,
                    value=sheet[column][row_idx],
                )
            )

    return invalid_enum_values<|MERGE_RESOLUTION|>--- conflicted
+++ resolved
@@ -29,53 +29,7 @@
     """
     extra_sheets = remove_undefined_sheets(workbook, schema)
     validation_failures = validate_workbook(workbook, schema)
-<<<<<<< HEAD
-    return [*extra_sheets, *cant_cast, *validation_failures]
-
-
-def cast_types_to_schema(workbook: dict[str, pd.DataFrame], schema: dict) -> list[vf.CantCastFailure]:
-    """Attempts to change types to those specified in the schema.
-
-    This is necessary because pandas can parse cell values inaccurately.
-    e.g. a column of phone numbers as ints when they should be strings.
-
-    If any values cannot be cast to the type defined in the schema then fail validation
-    and capture.
-
-    :param workbook: a dictionary of pd.DataFrames (worksheets)
-    :param schema: schema containing columns and their expected types
-    :return: any captured CantCantFailures
-    """
-    cant_cast = []
-    for sheet_name, sheet in workbook.items():
-        column_to_type = schema[sheet_name]["columns"]
-        sheet_types = sheet.dtypes
-
-        sheet_retyped = False
-        for column, target_type in column_to_type.items():
-            if column in sheet_types:
-                original_type = sheet_types[column]
-
-                if original_type != target_type:
-                    try:
-                        sheet[column] = sheet[column].astype(target_type)
-                        sheet_retyped = True
-                    except ValueError:
-                        cant_cast.append(
-                            vf.CantCastFailure(
-                                sheet=sheet_name,
-                                column=column,
-                                original_type=original_type,
-                                target_type=target_type,
-                            )
-                        )
-
-        if sheet_retyped:
-            workbook[sheet_name] = sheet
-    return cant_cast
-=======
     return [*extra_sheets, *validation_failures]
->>>>>>> 870ec5d9
 
 
 def remove_undefined_sheets(workbook: dict[str, pd.DataFrame], schema: dict) -> list[vf.ExtraSheetFailure]:
