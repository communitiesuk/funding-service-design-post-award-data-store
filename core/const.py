"""Module of constants."""
from datetime import datetime
from enum import StrEnum

import pandas as pd

EXCEL_MIMETYPE = "application/vnd.openxmlformats-officedocument.spreadsheetml.sheet"
DATETIME_ISO_8601 = "%Y-%m-%dT%H:%M:%S%z"
SUBMISSION_ID_FORMAT = "S-R{0:0=2d}-{1}"
FAILED_FILE_S3_NAME_FORMAT = "{}_{}.xlsx"
TF_ROUND_4_TEMPLATE_VERSION = "v4.3"

TF_FUNDING_ALLOCATED_FILE = "TF-grant-awarded.csv"


class ProjectAdjustmentRequestStatus(StrEnum):
    NOT_REQUIRED = "PAR not required"
    SUBMITTED_APPROVED = "PAR submitted - approved"
    SUBMITTED_AWAITING_APPROVAL = "PAR submitted - awaiting DLUHC approval"
    EXPECTED = "PAR expected"


class ProjectDeliveryStageEnum(StrEnum):
    FEASIBILITY = "Feasibility"
    PLANNING_AND_DESIGN = "Planning & Design"
    INITIATION = "Initiation"
    PROJECT_DELIVERY = "Project delivery"
    PROJECT_NEAR_TO_COMPLETION = "Project near to completion (within the next 6 weeks)"


class StatusEnum(StrEnum):
    NOT_YET_STARTED = "1. Not yet started"
    ONGOING_ON_TRACK = "2. Ongoing - on track"
    ONGOING_DELAYED = "3. Ongoing - delayed"
    COMPLETED = "4. Completed"
    OTHER = "5. Other"


class DelayEnum(StrEnum):
    RISING_COSE = "Rising Cost"
    PROCUREMENT = "Procurement"
    EXTERNAL_STAKEHOLDER_MANAGEMENT = "External Stakeholder Management"
    DELIVERY_PARTNER_RISK = "Delivery Partner Risk"
    POOR_DELIVERY = "Poor Delivery"
    PROPERTY_DEVELOPMENT = "Property Development/ Planning Permission"
    ANOTHER_RISK = "Another Risk or Issue is the leading factor in the delay of the project."
    UNRELATED = "Reason for the delay is not related to a Project or Delivery Risk."


class ProcurementStatusEnum(StrEnum):
    PUBLICATION_OF_ITT = "1. Publication of ITT"
    EVALUATION_OF_TENDERS = "2. Evaluation of Tenders"
    AWARDING_OF_CONSTRUCTION_CONTRACT = "3. Awarding of Construction Contract"
    SIGNING_OF_CONSTRUCTION_CONTRACT = "4. Signing of Construction Contract"


class StateEnum(StrEnum):
    ACTUAL = "Actual"
    FORECAST = "Forecast"


class PRAEnum(StrEnum):
    PRA = "PRA"
    OTHER = "Other"


class FundingSourceCategoryEnum(StrEnum):
    LOCAL_AUTHORITY = "Local Authority"
    THIRD_SECTOR_FUNDING = "Third Sector Funding"
    OTHER_PUBLIC_FUNDING = "Other Public Funding"
    PRIVATE_FUNDING = "Private Funding"
    OTHER_PUBLIC_FUNDING_INC_KIND = "Other Funding inc. In Kind"


class GeographyIndicatorEnum(StrEnum):
    TRAVEL_CORRIDOR = "Travel corridor"
    LOCATIONS_PROVIDED_ELSEWHERE = "Locations provided in 'Project Admin' tab"
    OUTPUT_AREA = "Output area"
    LOWER_LAYER_SUPER_OUTPUT_AREA = "Lower layer super output area"
    MIDDLE_LAYER_SUPER_OUTPUT_AREA = "Middle layer super output area"
    TOWN = "Town"
    LOCAL_AUTHORITY = "Local Authority"
    LARGER_THAN_TOWN_OR_LA = "Larger than Town or Local Authority (e.g. Region)"
    OTHER = "Other / custom geography"


class RiskCategoryEnum(StrEnum):
    BUSINESS_CONT_AND_DISASTER_RECOVERY = "Business Continuity & Disaster Recovery"
    CHANGE_IN_POLICY_FOCUS = "Change in Policy Focus"
    CLIENT_MISTREATMENT = "Client Mistreatment"
    COVID_DISRUPTION = "Covid Disruption"
    CREDIT_LOSSES = "Credit Losses"
    DELIVERY_PARTNER_RISK = "Delivery Partner Risk"
    EMPLOYEE_CONDUCT = "Employee Conduct"
    ENVIRONMENT = "Environment"
    EXTERNAL_STAKEHOLDER_MANAGEMENT = "External Stakeholder Management"
    FINANCIAL_CRIME = "Financial Crime"
    FUNDING_WITHDRAWAL = "Funding Withdrawal"
    GEOPOLITICAL_ENVIRONMENTAL_ECONOMIC_SHOCK = "Geopolitical, Environmental or Economic Shock"
    HEALTH_AND_SAFETY = "Health & Safety - Personnel and Public safety"
    HUMAN_RESOURCE = "Human resource - Capacity, Recruitment etc"
    INEFFECTIVE_CULTURE = "Ineffective Culture"
    IT = "Information Technology & Infrastructure"
    WELLBEING = "People / Wellbeing"
    POOR_DELIVERY = "Poor Delivery"
    POOR_GOVERNANCE = "Poor Governance"
    POOR_POLICY_DESIGN = "Poor Policy Design"
    PREMISES_AND_ESTATE_MANAGEMENT = "Premises & Estate Management"
    PROCUREMENT_AND_OUTSOURCING = "Procurement & Outsourcing"
    PROPERTY_DEVELOPMENT = "Property Development"
    PUBLIC_OBJECTIONS = "Public objections or Appeals"
    REGULATORY = "Regulatory"
    REPORTING = "Reporting"
    REPUTATIONAL_RISK = "Reputational Risk"
    RISING_COSTS = "Rising Costs"
    SECURITY_CYBER = "Security / Cyber / Technical Risk"
    SUPPLY_CHAIN = "Supply Chain Issues and Delays"
    TRAINING = "Training"


class ImpactEnum(StrEnum):
    MARGINAL = "1- Marginal impact"
    LOW = "2 - Low impact"
    MEDIUM = "3 - Medium impact"
    # trailing space on SIGNIFICANT and MAJOR is on purpose (the enum source in the submission Excel files match this)
    SIGNIFICANT = "4 - Significant impact "
    MAJOR = "5 - Major impact "
    CRITICAL = "6 - Critical impact"


class LikelihoodEnum(StrEnum):
    LOW = "1 - Low"
    MEDIUM = "2 - Medium"
    HIGH = "3 - High"
    ALMOST_CERTAIN = "4 - Almost Certain"


class ProximityEnum(StrEnum):
    REMOTE = "1 - Remote"
    DISTANT = "2 - Distant: next 12 months"
    APPROACHING = "3 - Approaching: next 6 months"
    CLOSE = "4 - Close: next 3 months"
    IMMINENT = "5 - Imminent: next month"


class PrimaryInterventionThemeEnum(StrEnum):
    TRANSPORT = "Transport"
    DIGITAL_CONNECTIVITY = "Digital Connectivity"
    REGENERATION = "Regeneration "
    SKILLS_ENTERPRISE_INFRASTRUCTURE = "Skills and Enterprise Infrastructure"
    OTHER = "Other"
    MULTIPLE = "There are multiple primary intervention themes"


class FundingUses(StrEnum):
    PROGRAMME = "Programme only"
    PROJECT = "Specific project(s) only"
    MIX = "Mix of programme and projects"


class MultiplicityEnum(StrEnum):
    SINGLE = "Single"
    MULTIPLE = "Multiple"


class RagEnum(StrEnum):
    ONE = "1"
    TWO = "2"
    THREE = "3"
    FOUR = "4"
    FIVE = "5"


class YesNoEnum(StrEnum):
    YES = "Yes"
    NO = "No"


class FundTypeIdEnum(StrEnum):
    TOWN_DEAL = "TD"
    HIGH_STREET_FUND = "HS"


class ITLRegion(StrEnum):
    NorthEast = "TLC"
    NorthWest = "TLD"
    Yorkshire = "TLE"
    EastMidlands = "TLF"
    WestMidlands = "TLG"
    East = "TLH"
    London = "TLI"
    SouthEast = "TLJ"
    SouthWest = "TLK"


# maps a fund id to its full name (we only store ids in the data model)
FUND_ID_TO_NAME = {FundTypeIdEnum.HIGH_STREET_FUND: "High Street Fund", FundTypeIdEnum.TOWN_DEAL: "Town Deal"}

# TLZ is given to any location outside the primary 12 ITL 1 regions as stated on the link below (previously NUTS & UKZ)
# This introduces the problem that TLZ now maps to multiple locations (Channel Islands, Isle of Man, Non-geographic)
# https://en.wikipedia.org/wiki/International_Territorial_Level
POSTCODE_AREA_TO_ITL1 = {
    "AB": "TLM",
    "AL": "TLH",
    "B": "TLG",
    "BA": "TLK",
    "BB": "TLD",
    "BD": "TLE",
    "BH": "TLK",
    "BL": "TLD",
    "BN": "TLJ",
    "BR": "TLI",
    "BS": "TLK",
    "BT": "TLN",
    "CA": "TLD",
    "CB": "TLH",
    "CF": "TLL",
    "CH": "TLD",
    "CM": "TLH",
    "CO": "TLH",
    "CR": "TLI",
    "CT": "TLJ",
    "CV": "TLG",
    "CW": "TLD",
    "DA": "TLI",
    "DD": "TLM",
    "DE": "TLF",
    "DG": "TLM",
    "DH": "TLC",
    "DL": "TLC",
    "DN": "TLE",
    "DT": "TLK",
    "DY": "TLG",
    "E": "TLI",
    "EC": "TLI",
    "EH": "TLM",
    "EN": "TLI",
    "EX": "TLK",
    "FK": "TLM",
    "FY": "TLD",
    "G": "TLM",
    "GL": "TLK",
    "GU": "TLJ",
    "GY": "TLZ",  # Channel Islands
    "HA": "TLI",
    "HD": "TLE",
    "HG": "TLE",
    "HP": "TLH",
    "HR": "TLG",
    "HS": "TLM",
    "HU": "TLE",
    "HX": "TLE",
    "IG": "TLI",
    "IM": "TLZ",  # Isle of Man
    "IP": "TLH",
    "IV": "TLM",
    "JE": "TLZ",  # Channel Islands
    "KA": "TLM",
    "KT": "TLI",
    "KW": "TLM",
    "KY": "TLM",
    "L": "TLD",
    "LA": "TLD",
    "LD": "TLL",
    "LE": "TLF",
    "LL": "TLL",
    "LN": "TLE",
    "LS": "TLE",
    "LU": "TLH",
    "M": "TLD",
    "ME": "TLJ",
    "MK": "TLJ",
    "ML": "TLM",
    "N": "TLI",
    "NE": "TLC",
    "NG": "TLF",
    "NN": "TLG",
    "NP": "TLL",
    "NR": "TLH",
    "NW": "TLI",
    "OL": "TLD",
    "OX": "TLJ",
    "PA": "TLM",
    "PE": "TLH",
    "PH": "TLM",
    "PL": "TLK",
    "PO": "TLJ",
    "PR": "TLD",
    "QC": "TLZ",  # Non-geographic
    "RG": "TLJ",
    "RH": "TLJ",
    "RM": "TLI",
    "S": "TLE",
    "SA": "TLL",
    "SE": "TLI",
    "SG": "TLH",
    "SK": "TLD",
    "SL": "TLJ",
    "SM": "TLI",
    "SN": "TLK",
    "SO": "TLJ",
    "SP": "TLK",
    "SR": "TLC",
    "SS": "TLH",
    "ST": "TLG",
    "SW": "TLI",
    "SY": "TLL",
    "TA": "TLK",
    "TD": "TLM",
    "TF": "TLG",
    "TN": "TLJ",
    "TQ": "TLK",
    "TR": "TLK",
    "TS": "TLE",
    "TW": "TLI",
    "UB": "TLI",
    "W": "TLI",
    "WA": "TLD",
    "WC": "TLI",
    "WD": "TLI",
    "WF": "TLE",
    "WN": "TLD",
    "WR": "TLG",
    "WS": "TLG",
    "WV": "TLG",
    "YO": "TLE",
    "ZE": "TLM",
}

TF_PLACE_NAMES_TO_ORGANISATIONS = {
    "Heanor": "Amber Valley Borough Council",
    "Kirkby and Sutton (Ashfield)": "Ashfield District Council",
    "Sutton in Ashfield": "Ashfield District Council",
    "Goldthorpe": "Barnsley Metropolitan Borough Council",
    "Barnsley Town Centre": "Barnsley Metropolitan Borough Council",
    "Bedford": "Bedford Borough Council",
    "Darwen": "Blackburn with Darwen Borough Council",
    "Blackpool": "Blackpool Borough Council",
    "Bolton": "Bolton Council",
    "Farnworth": "Bolton Council",
    "Boston": "Boston Borough Council",
    "Bournemouth": "Bournemouth, Christchurch and Poole Council",
    "Keighley": "Bradford Council",
    "Shipley": "Bradford Council",
    "Stapleford": "Broxtowe Borough Council",
    "High Wycombe": "Buckinghamshire Council",
    "Brighouse": "Calderdale Council",
    "Todmorden": "Calderdale Council",
    "Elland Town Centre": "Calderdale Council",
    "Halifax": "Calderdale Council",
    "Loughborough": "Charnwood Borough Council",
    "Crewe": "Cheshire East Council",
    "Winsford": "Cheshire West and Chester Council",
    "Staveley": "Chesterfield Borough Council",
    "Lincoln": "City of Lincoln Council",
    "Wolverhampton City Centre (West)": "City of Wolverhampton Council",
    "Wolverhampton": "City of Wolverhampton Council",
    "Colchester": "Colchester City Council",
    "Camborne": "Cornwall Council",
    "Penzance": "Cornwall Council",
    "St Ives": "Cornwall Council",
    "Truro": "Cornwall Council",
    "Crawley": "Crawley Borough Council",
    "Cleator Moor": "Cumberland Council",
    "Millom": "Cumberland Council",
    "Carlisle": "Cumberland Council",
    "Carlisle City Centre": "Cumberland Council",
    "Maryport Town Centre": "Cumberland Council",
    "Workington": "Cumberland Council",
    "Darlington": "Darlington Borough Council",
    "Derby City Centre, St Peters Cross": "Derby City Council",
    "Doncaster": "Doncaster Council",
    "Stainforth": "Doncaster Council",
    "Dover Town Centre and Waterfront": "Dover District Council",
    "Dudley": "Dudley Metropolitan Borough Council",
    "Brierley Hill High Town Centre": "Dudley Metropolitan Borough Council",
    "Bishop Auckland": "Durham County Council",
    "Mablethorpe": "East Lindsey District Council",
    "Skegness": "East Lindsey District Council",
    "Goole": "East Riding of Yorkshire Council",
    "Burton": "East Staffordshire Borough Council",
    "Lowestoft": "East Suffolk Council",
    "Long Eaton": "Erewash Borough Council",
    "March High Street": "Fenland District Council",
    "Kirkham Town Centre": "Fylde Council",
    "Great Yarmouth": "Great Yarmouth Borough Council",
    "Runcorn": "Halton Borough Council",
    "Tottenham High Road": "London Borough of Haringey",
    "Harlow": "Harlow District Council",
    "Wealdstone": "London Borough of Harrow",
    "Hartlepool": "Hartlepool Borough Council",
    "Hastings": "Hastings Borough Council",
    "Hereford": "Herefordshire Council",
    "Buxton": "High Peak Borough Council",
    "St Neots": "Huntingdonshire District Council",
    "Ipswich": "Ipswich Borough Council",
    "Dewsbury": "Kirklees Council",
    "King's Lynn": "King's Lynn and West Norfolk",
    "Morley": "Leeds Council",
    "Newhaven": "Lewes District Council",
    "Sutton": "London Borough of Sutton Council",
    "Sutton High Street": "London Borough of Sutton Council",
    "Mansfield": "Mansfield District Council",
    "Chatham Town Centre": "Medway Council",
    "Middlesbrough": "Middlesbrough Council",
    "Middlesbrough Centre": "Middlesbrough Council",
    "Milton Keynes": "Milton Keynes City Council",
    "Newark-on-Trent": "Newark and Sherwood District Council",
    "Newark": "Newark and Sherwood District Council",
    "Kidsgrove": "Newcastle-under-Lyme Borough Council",
    "Newcastle-under-Lyme": "Newcastle-under-Lyme Borough Council",
    "Newcastle-under-Lyme Town Centre": "Newcastle-under-Lyme Borough Council",
    "Newcastle-Under-Lyme Town Centre": "Newcastle-under-Lyme Borough Council",
    "Barnstaple": "North Devon Council",
    "Clay Cross": "North East Derbyshire District Council",
    "Grimsby": "North East Lincolnshire Council",
    "Grimsby Town Centre": "North East Lincolnshire Council",
    "Scunthorpe": "North Lincolnshire Council",
    "Corby": "North Northamptonshire Council",
    "Scarborough": "North Yorkshire Council",
    "Whitby": "North Yorkshire Council",
    "Northallerton": "North Yorkshire Council",
    "Blyth": "Northumberland County Council",
    "Blyth Town Centre": "Northumberland County Council",
    "Norwich": "Norwich City Council",
    "Nottingham City Centre - West End Point": "Nottingham City Council",
    "Nottingham City Centre, West End Point": "Nottingham City Council",
    "Nuneaton Town Centre": "Nuneaton & Bedworth Borough Council",
    "Nuneaton": "Nuneaton and Bedworth",
    "Oldham": "Oldham Metropolitan Borough Council",
    "Nelson": "Pendle Borough Council",
    "Peterborough": "Peterborough City Council",
    "Plymouth City Centre": "Plymouth City Council",
    "Commercial Road": "Portsmouth City Council",
    "Fratton": "Portsmouth City Council",
    "Preston": "Preston City Council",
    "Loftus": "Redcar & Cleveland Borough Council",
    "Redcar": "Redcar & Cleveland Borough Council",
    "Redditch": "Redditch Borough Council ",
    "Rochdale": "Rochdale Borough Council",
    "Rochdale Town Centre": "Rochdale Borough Council",
    "Rotherham": "Rotherham Metropolitan Borough Council",
    "Woolwich Town Centre": "Royal Borough of Greenwich",
    "Rowley Regis": "Sandwell Council",
    "Smethwick": "Sandwell Council",
    "West Bromwich": "Sandwell Council",
    "Southport": "Sefton Metropolitan Borough Council",
    "Stocksbridge": "Sheffield City Council",
    "Sheffield High Street": "Sheffield City Council",
    "Bridgwater": "Somerset Council",
    "Glastonbury": "Somerset Council",
    "Taunton": "Somerset Council",
    "Yeovil": "Somerset Council",
    "Kingswood": "South Gloucestershire Council",
    "Grantham": "South Kesteven District Council",
    "Leyland": "South Ribble Borough Council",
    "South Shields": "South Tyneside Council",
    "Old Kent Road": "Southwark Council",
    "St Helens": "St Helens Borough Council",
    "Stafford": "Stafford Borough Council",
    "Stevenage": "Stevenage Borough Council",
    "Cheadle": "Stockport Metropolitan Borough Council",
    "Stockport": "Stockport Metropolitan Borough Council",
    "Thornaby": "Stockton-On-Tees Borough Council",
    "Stockton": "Stockton-On-Tees Borough Council",
    "Sunderland City Centre": "Sunderland City Council",
    "Swindon": "Swindon Borough Council",
    "Tamworth Town Centre": "Tamworth Borough Council",
    "Newton Abbot": "Teignbridge District Council",
    "Telford": "Telford & Wrekin Council ",
    "Margate": "Thanet District Council",
    "Ramsgate": "Thanet District Council",
    "Grays": "Thurrock Borough Council",
    "Tilbury": "Thurrock Borough Council",
    "Torquay": "Torbay Council",
    "Paignton": "Torbay Council",
    "Stretford": "Trafford Council",
    "Castleford": "Wakefield Metropolitan Borough Council",
    "Wakefield": "Wakefield Metropolitan Borough Council",
    "Bloxwich": "Walsall Council",
    "Walsall": "Walsall Council",
    "Putney Town Centre": "London Borough of Wandsworth",
    "Warrington": "Warrington Borough Council",
    "Leamington Town Centre": "Warwick District Council",
    "Northampton": "West Northamptonshire Council",
    "Barrow": "Westmorland & Furness Council ",
    "Wigan": "Wigan Council",
    "Salisbury City Centre": "Wiltshire Council",
    "Trowbridge": "Wiltshire Council",
    "Birkenhead": "Wirral Council",
    "New Ferry": "Wirral Council",
    "Worcester": "Worcester City Council",
    "Blackfriars - Northern City Centre": "Worcester City Council",
    "Kidderminster": "Wyre Forest District Council",
}

# Hard-coded map of Outputs to categories, as provided by TF 09/06/2023
OUTPUT_CATEGORIES = {
    "# of additional enterprises with broadband access of at least 30mbps": "Regeneration - Community Infrastructure",
    (
        "# of additional residential units " "with broadband access of at least 30mbps"
    ): "Regeneration - Community Infrastructure",
    "# of alternative fuel charging/re-fuelling points": "Transport",
    "# of derelict buildings refurbished": "Regeneration - Estate Renewal",
    "# of enterprises receiving financial support other than grants": "Business",
    "# of enterprises receiving grants": "Business",
    "# of enterprises receiving non-financial support": "Business",
    "# of heritage buildings renovated/restored": "Culture",
    "# of improved public transport routes": "Transport",
    "# of learners enrolled in new education and training courses": "Education",
    (
        "# of learners/students/trainees gaining certificates, graduating or"
        " completing courses at new or improved training or education facilities, or attending new courses"
    ): "Education",
    "# of learners/trainees/students enrolled at improved education and training facilities": "Education",
    "# of learners/trainees/students enrolled at new education and training facilities": "Education",
    "# of new or improved car parking spaces": "Transport",
    "# of new public transport routes": "Transport",
    "# of potential entrepreneurs assisted to be enterprise ready": "Business",
    "# of residential units improved/refurbished": "Regeneration - Housing",
    "# of residential units provided": "Regeneration - Housing",
    "# of sites cleared": "Regeneration - Estate Renewal",
    "# of transport nodes with new multimodal connection points": "Transport",
    "# of trees planted": "Regeneration - Public Realm",
    "% of 5G coverage in town": "Regeneration - Community Infrastructure",
    "% of Wi-fi coverage in town": "Regeneration - Community Infrastructure",
    "Amount of capacity of new or improved training or education facilities": "Regeneration - Community Infrastructure",
    "Amount of existing parks/greenspace/outdoor improved": "Regeneration - Public Realm",
    "Amount of floor space repurposed (residential, commercial, retail)": "Regeneration - Urban Regeneration",
    "Amount of floorspace rationalised": "Regeneration - Urban Regeneration",
    "Amount of manufacturing space renovated/improved": "Regeneration - Commercial Property",
    "Amount of new manufacturing space": "Regeneration - Commercial Property",
    "Amount of new office space": "Regeneration - Commercial Property",
    (
        "Amount of new 'other' enterprise space (not captured by the other categories)"
    ): "Regeneration - Commercial Property",
    "Amount of new parks/greenspace/outdoor space": "Regeneration - Public Realm",
    "Amount of new public realm": "Regeneration - Public Realm",
    "Amount of new retail, leisure or food & beverage space": "Regeneration - Commercial Property",
    "Amount of office space renovated/improved": "Regeneration - Commercial Property",
    (
        "Amount of 'other' enterprise space (not captured by the other categories) renovated/improved"
    ): "Regeneration - Commercial Property",
    "Amount of public realm improved": "Regeneration - Public Realm",
    "Amount of rehabilitated land": "Regeneration - Estate Renewal",
    "Amount of retail, leisure or food & beverage space space renovated/improved": "Regeneration - Commercial Property",
    "Number of closer collaborations with employers": "Business",
    "Number of improved cultural facilities": "Regeneration - Community Infrastructure",
    "Number of new community/sports centres": "Regeneration - Community Infrastructure",
    "Number of new cultural facilities": "Regeneration - Community Infrastructure",
    "Number of non-domestic buildings with green retrofits completed": "Regeneration - Estate Renewal",
    "Number of public amenities/facilities created": "Regeneration - Public Amenities",
    "Number of public amenities/facilities relocated": "Regeneration - Public Amenities",
    "Number of residential units with green retrofits completed": "Regeneration - Estate Renewal",
    "Total length of improved cycle ways": "Transport",
    "Total length of new cycle ways": "Transport",
    "Total length of new pedestrian paths": "Transport",
    "Total length of newly built roads": "Transport",
    "Total length of pedestrian paths improved": "Transport",
    "Total length of resurfaced/improved road": "Transport",
    "Total length of roads converted to cycling or pedestrian ways": "Transport",
    "# of temporary FT jobs supported": "Mandatory",
    "# of full-time equivalent (FTE) permanent jobs created through the project": "Mandatory",
    "# of full-time equivalent (FTE) permanent jobs safeguarded through the project": "Mandatory",
}

# Hard-coded map of Outcomes to categories, as provided by TF 09/06/2023
OUTCOME_CATEGORIES = {
    "Air quality - NO2 concentrations": "Transport",
    "Air quality - PM2.5 concentrations": "Transport",
    "Audience numbers for cultural events": "Culture",
    "Automatic / manual counts of pedestrians and cyclists (for active travel schemes)": "Transport",
    "Average (mean) anxiety ratings": "Health & Wellbeing",
    "Average (mean) happiness ratings": "Health & Wellbeing",
    "Average (mean) life satisfaction ratings": "Health & Wellbeing",
    "Average (mean) worthwhile ratings": "Health & Wellbeing",
    "Average occupancy rate of units or workspaces": "Economy",
    "Average travel time in minutes to reach nearest large employment centre (5000+ employees): Car": "Transport",
    "Average travel time in minutes to reach nearest large employment centre (5000+ employees): Cycle": "Transport",
    (
        "Average travel time in minutes to reach nearest large employment centre (5000+ employees): Public Transport"
    ): "Transport",
    "Average travel time in minutes to reach nearest large employment centre (5000+ employees): Walking": "Transport",
    "Business investment": "Economy",
    "Business sentiment": "Economy",
    "Change in air quality": "Health & Wellbeing",
    "Consumer spending": "Economy",
    "Count of active enterprises": "Economy",
    "Count of births of new enterprises": "Economy",
    "Cycle flow": "Transport",
    "Estimated carbon dioxide equivalent reductions as a result of support": "Health & Wellbeing",
    "Number of anti-social behaviour crimes recorded": "Place",
    "Number of crimes reported": "Place",
    "Number of cultural events": "Culture",
    "Number of day visitors": "Place",
    "Number of enterprises receiving non-financial support": "Business",
    "Number of major commercial planning applications granted": "Economy",
    "Number of minor commercial planning applications granted": "Economy",
    "Number of non-residential/domestic units upgraded to EPC rating C or above": "Regeneration",
    "Number of people using a new/improved public facility": "Place",
    "Number of residential/domestic units upgraded to EPC rating C or above": "Health & Wellbeing",
    "Number of road traffic accidents": "Transport",
    "Number of students completing Further Education courses": "Education",
    "Number of students completing Higher Education courses": "Education",
    "Number of students enrolling in Further Education courses": "Education",
    "Number of students enrolling in Higher Education courses": "Education",
    "Number of visitors/audience members to cultural venues": "Culture",
    "Passenger numbers": "Transport",
    "Patronage of the public transport system in the area of interest (for public transport schemes)": "Transport",
    "Pedestrian flow": "Place",
    'Percentage of adults who are considered "active"': "Health & Wellbeing",
    "Percentage of adults who are satisfied with their local area as a place to live": "Place",
    'Percentage of children and young people who are considered "active"': "Health & Wellbeing",
    "Percentage of customers/visitors/users who report a positive experience": "Place",
    "Percentage of individuals who have engaged in civic participation in the last 12 months": "Place",
    "Percentage of residents who report a sense of belonging in their local area": "Place",
    "Percentage of residents who report feeling safe in their local area": "Place",
    "Percentage of the local poulation engaged with cultural and heritage activities": "Culture",
    "Percentage of visitors who are likely to recommend the place to family or friends": "Place",
    "Percentage of visitors who report feeling safe in the local area": "Place",
    "Public transport reliability": "Transport",
    "Public transport trips as a proportion of total trips per year": "Transport",
    "Road traffic flows in corridors of interest (for road schemes)": "Transport",
    "Total visitor spend at cultural venues": "Culture",
    "Towns Self-Assessment Questions": "Place",
    "Travel times in the corridors of interest": "Transport",
    "User satisfaction (transport)": "Transport",
    "Usual method of travel to work: Bicycle": "Transport",
    "Usual method of travel to work: Bus, Minibus or Coach": "Transport",
    "Usual method of travel to work: Car or Van": "Transport",
    "Usual method of travel to work: E-Cycle, E-Scooter": "Transport",
    "Usual method of travel to work: Motorbike, Moped, Scooter": "Transport",
    "Usual method of travel to work: Other Way of Travelling": "Transport",
    "Usual method of travel to work: Railway Train": "Transport",
    "Usual method of travel to work: Taxi": "Transport",
    "Usual method of travel to work: Underground Train, Metro, Light Railway, Tram": "Transport",
    "Usual method of travel to work: Walk": "Transport",
    "Vacancy rate of commercial units": "Economy",
    "Vacancy rate of residential units": "Place",
    "Vehicle delays": "Transport",
    "Vehicle flow": "Transport",
    "Vehicle journey time": "Transport",
    "Year on Year monthly % change in footfall": "Place",
    "Year-on-year % change in monthly footfall": "Place",
}

# A dictionary mapping ingestion rounds to periods for towns fund
REPORTING_ROUND_TO_PERIOD = {
    1: "1 April 2019 to 31 March 2022",
    2: "1 April 2022 to 30 September 2022",
    3: "1 October 2022 to 31 March 2023",
    4: "1 April 2023 to 30 September 2023",
    5: "1 October 2023 to 31 March 2024",
    6: "1 April 2024 to 30 September 2024",
    7: "1 October 2024 to 31 March 2025",
    8: "1 April 2025 to 30 September 2025",
    9: "1 October 2025 to 31 March 2026",
}

# Sheets we expect to be in the Round 3 ingestion form
EXPECTED_ROUND_THREE_SHEETS = [
    "1 - Start Here",
    "2 - Project Admin",
    "3 - Programme Progress",
    "4a - Funding Profiles",
    "4b - PSI",
    "5 - Project Outputs",
    "6 - Outcomes",
    "7 - Risk Register",
    "8 - Review & Sign-Off",
]

# Sheets not present in a given round
EXCLUDED_TABLES_BY_ROUND = {
    1: ["Private Investments", "Outputs_Ref", "Output_Data"],
    2: ["Private Investments", "Funding Comments"],
}

# Column sort orders for each dataframe prior to export to Excel
TABLE_SORT_ORDERS = {
    "PlaceDetails": ["SubmissionID", "Question", "Indicator"],
    "ProjectDetails": ["SubmissionID", "ProjectID"],
    "OrganisationRef": ["OrganisationName"],
    "ProgrammeRef": ["ProgrammeName", "FundTypeID"],
    "ProgrammeProgress": ["SubmissionID", "Question"],
    "ProjectProgress": ["SubmissionID", "ProjectID"],
    "FundingQuestions": ["SubmissionID", "ProgrammeID", "Question", "Indicator"],
    "Funding": [
        "SubmissionID",
        "ProjectID",
        "FundingSourceName",
        "FundingSourceType",
        "Secured",
        "StartDate",
        "EndDate",
    ],
    "FundingComments": ["SubmissionID", "ProjectID"],
    "PrivateInvestments": ["SubmissionID", "ProjectID"],
    "OutputRef": ["OutputName"],
    "OutputData": [
        "SubmissionID",
        "ProjectID",
        "Output",
        "FinancialPeriodStart",
        "FinancialPeriodEnd",
        "UnitofMeasurement",
    ],
    "OutcomeRef": ["OutcomeName"],
    "OutcomeData": ["SubmissionID", "ProjectID", "Outcome", "StartDate", "EndDate", "GeographyIndicator"],
    "RiskRegister": ["SubmissionID", "ProgrammeID", "ProjectID", "RiskName"],
}

<<<<<<< HEAD
# Internal table names to Round 3 & 4 TF tab names mapping
INTERNAL_TABLE_TO_FORM_SHEET = {
    "Project Details": "Project Admin",
    "Project Progress": "Programme Progress",
    "Programme Progress": "Programme Progress",
    "Funding": "Funding Profiles",
    "Funding Questions": "Funding Profiles",
    "Outcome_Data": "Outcomes",
    "Output_Data": "Project Outputs",
    "RiskRegister": "Risk Register",
    "Place Details": "Project Admin",
    "Private Investments": "PSI",
}

# Internal column names to Round 3 & 4 TF column and section mapping
INTERNAL_COLUMN_TO_FORM_COLUMN_AND_SECTION = {
    "Single or Multiple Locations": (
        "Does the project have a single location (e.g. one site) or multiple (e.g. multiple sites or across a number "
        "of post codes)?",
        "Project Details",
    ),
    "GIS Provided": ("Are you providing a GIS map (see guidance) with your return?", "Project Details"),
    "Answer": ("Answer", "Programme-Wide Progress Summary"),
    "Start Date": ("Start Date - mmm/yy (e.g. Dec-22)", "Projects Progress Summary"),
    "Completion Date": ("Completion Date - mmm/yy (e.g. Dec-22)", "Projects Progress Summary"),
    "Current Project Delivery Stage": ("Current Project Delivery Stage", "Projects Progress Summary"),
    "Project Adjustment Request Status": ("Project Adjustment Request Status", "Projects Progress Summary"),
    "Project Delivery Status": ("Project Delivery Status", "Projects Progress Summary"),
    "Leading Factor of Delay": ("Leading Factor of Delay", "Projects Progress Summary"),
    "Delivery (RAG)": ("Delivery (RAG)", "Projects Progress Summary"),
    "Spend (RAG)": ("Spend (RAG)", "Projects Progress Summary"),
    "Risk (RAG)": ("Risk (RAG)", "Projects Progress Summary"),
    "Commentary on Status and RAG Ratings": ("Commentary on Status and RAG Ratings", "Projects Progress Summary"),
    "Most Important Upcoming Comms Milestone": ("Most Important Upcoming Comms Milestone", "Projects Progress Summary"),
    "Date of Most Important Upcoming Comms Milestone (e.g. Dec-22)": (
        "Date of Most Important Upcoming Comms Milestone (e.g. Dec-22)",
        "Projects Progress Summary",
    ),
    "Secured": ("Has this funding source been secured?", "Project Funding Profiles"),
    "GeographyIndicator": ("Geography Indicator", "Outcome Indicators (excluding footfall)"),
    "RiskName": ("Risk Name", "Programme / Project Risks"),
    "RiskCategory": ("Risk Category", "Programme / Project Risks"),
    "Short Description": ("Short description of the Risk", "Programme / Project Risks"),
    "Full Description": ("Full Description", "Programme / Project Risks"),
    "Consequences": ("Consequences", "Programme / Project Risks"),
    "Pre-mitigatedImpact": ("Pre-mitigated Impact", "Programme / Project Risks"),
    "Pre-mitigatedLikelihood": ("Pre-mitigated Likelihood", "Programme / Project Risks"),
    "Mitigatons": ("Mitigations", "Programme / Project Risks"),
    "PostMitigatedImpact": ("Post-Mitigated Impact", "Programme / Project Risks"),
    "PostMitigatedLikelihood": ("Post-mitigated Likelihood", "Programme / Project Risks"),
    "Proximity": ("Proximity", "Programme / Project Risks"),
    "RiskOwnerRole": ("Risk Owner/Role", "Programme / Project Risks"),
    "Funding Source Name": ("Funding Source Name", "Project Funding Profiles"),
    "Funding Source Type": ("Funding Source", "Project Funding Profiles"),
    "Start_Date": ("H1 (Apr-Sep)", "Project Funding Profiles"),
    "End_Date": ("H2 (Oct-Mar)", "Project Funding Profiles"),
    "Total Project Value": ("Total Project Value (£)", "Private Sector Investment"),
    "Townsfund Funding": ("Award From Townsfund (£)", "Private Sector Investment"),
    "Output": ("Indicator Name", "Project Outputs"),
    "Unit of Measurement": ("Unit of Measurement", "Project Outputs"),
    "UnitofMeasurement": ("Unit of Measurement", "Outcome Indicators (excluding footfall) / Footfall Indicator"),
    "Outcome": ("Indicator Name", "Outcome Indicators (excluding footfall) / Footfall Indicator"),
    "Project Name": ("Project Name", "Project Details"),
    "Primary Intervention Theme": ("Primary Intervention Theme", "Project Details"),
    "Locations": ("Project Location(s) - Post Code (e.g. SW1P 4DF)", "Project Details"),
    "Lat/Long": ("Project Location - Lat/Long Coordinates (3.d.p e.g. 51.496, -0.129)", "Project Details"),
    "Private Sector Funding Required": ("Private Sector Funding Required", "Private Sector Investment"),
    "Private Sector Funding Secured": ("Private Sector Funding Secured", "Private Sector Investment"),
    "Spend for Reporting Period": ("Financial Year 2022/21 - Financial Year 2025/26", "Project Funding Profiles"),
    "Amount": ("Financial Year 2022/21 - Financial Year 2025/26", "Project Outputs"),
}

# form version and reporting period for different rounds
GET_FORM_VERSION_AND_REPORTING_PERIOD = {
    3: ("Town Deals and Future High Streets Fund Reporting Template (v3.0)", "1 October 2022 to 31 March 2023"),
    4: (
        f"Town Deals and Future High Streets Fund Reporting Template ({TF_ROUND_4_TEMPLATE_VERSION})",
        "1 April 2023 to 30 September 2023",
    ),
}

INTERNAL_TYPE_TO_MESSAGE_FORMAT = {
    pd.Timestamp: "a date",
    datetime: "a date",
    float: "a number",
    str: "text",
    int: "a number",
    object: "an unknown datatype",
}

PRE_DEFINED_FUNDING_SOURCES = [
    "Commercial Income",
    "How much of your CDEL forecast is contractually committed?",
    "How much of your RDEL forecast is contractually committed?",
    "Town Deals 5% CDEL Pre-Payment",
    "Towns Fund CDEL which is being utilised on TF project related activity (For Town Deals, this excludes the 5% CDEL "
    "Pre-Payment)",
    "Towns Fund RDEL Payment which is being utilised on TF project related activity",
]

# mapping of user submitted column names per table to its original excel column letter index
# for the Towns Fund round 4 spreadsheet
TABLE_AND_COLUMN_TO_ORIGINAL_COLUMN_LETTER = {
    "Place Details": {"Question": "C{i}", "Indicator": "D{i}", "Answer": "E{i}"},
    "Project Details": {
        "Project name": "E{i}",
        "Primary Intervention Theme": "F{i}",
        "Single or Multiple Locations": "G{i}",
        "Locations": "H{i} or K{i}",
        "Postcodes": "H{i} or K{i}",
        "Lat/Long": "I{i} or L{i}",
        "GIS Provided": "J{i}",
    },
    "Programme Progress": {"Question": "C{i}", "Answer": "D{i}"},
    "Project Progress": {
        "Start Date": "D{i}",
        "Completion Date": "E{i}",
        "Current Project Delivery Stage": "F{i}",
        "Project Delivery Status": "G{i}",
        "Leading Factor of Delay": "H{i}",
        "Project Adjustment Request Status": "I{i}",
        "Delivery (RAG)": "J{i}",
        "Spend (RAG)": "K{i}",
        "Risk (RAG)": "L{i}",
        "Commentary on Status and RAG Ratings": "M{i}",
        "Most Important Upcoming Comms Milestone": "N{i}",
        "Date of Most Important Upcoming Comms Milestone (e.g. Dec-22)": "O{i}",
    },
    "Funding Questions": {
        "All Columns": "E{i}",  # stretches across all 3 columns below
        "TD 5% CDEL Pre-Payment\n(Towns Fund FAQs p.46 - 49)": "E{i}",
        "TD RDEL Capacity Funding": "F{i}",
        "TD Accelerated Funding": "I{i}",
    },
    "Funding Comments": {"Comment": "C{i} to E{i}"},
    "Funding": {
        "Funding Source Name": "C{i}",
        "Funding Source Type": "D{i}",
        "Secured": "E{i}",
        "Spend for Reporting Period": "F{i} to Y{i}",
        "Grand Total": "Z{i}",
    },
    "Private Investments": {
        "Private Sector Funding Required": "G{i}",
        "Private Sector Funding Secured": "H{i}",
        "Additional Comments": "J{i}",
    },
    "Output_Data": {
        "Output": "C{i}",
        "Unit of Measurement": "D{i}",
        "Amount": "E{i} to W{i}",
        "Additional Information": "Y{i}",
    },
    "Outcome_Data": {
        "Outcome": "B{i}",
        "UnitofMeasurement": "C{i}",
        "Relevant project(s)": "D{i}",
        "GeographyIndicator": "E{i}",
        "Amount": "F{i} to O{i}",
        "Higher Frequency": "P{i}",
    },
    "RiskRegister": {
        "RiskName": "C{i}",
        "RiskCategory": "D{i}",
        "Short Description": "E{i}",
        "Full Description": "F{i}",
        "Consequences": "G{i}",
        "Pre-mitigatedImpact": "H{i}",
        "Pre-mitigatedLikelihood": "I{i}",
        "Mitigatons": "K{i}",
        "PostMitigatedImpact": "L{i}",
        "PostMitigatedLikelihood": "M{i}",
        "Proximity": "O{i}",
        "RiskOwnerRole": "P{i}",
    },
}

=======
>>>>>>> 9884fb96
# map place to fund type associated with it
PLACE_TO_FUND_TYPE = {
    "Heanor": {"Future_High_Street_Fund"},
    "Kirkby and Sutton (Ashfield)": {"Town_Deal"},
    "Sutton": {"Future_High_Street_Fund"},
    "Sutton in Ashfield": {"Future_High_Street_Fund"},
    "Barnsley Town Centre": {"Future_High_Street_Fund"},
    "Goldthorpe": {"Town_Deal"},
    "Bedford": {"Town_Deal"},
    "Darwen": {"Town_Deal"},
    "Blackpool": {"Town_Deal"},
    "Bolton": {"Town_Deal"},
    "Farnworth": {"Future_High_Street_Fund"},
    "Boston": {"Town_Deal"},
    "Shipley": {"Town_Deal"},
    "Keighley": {"Town_Deal"},
    "Stapleford": {"Town_Deal"},
    "High Wycombe": {"Future_High_Street_Fund"},
    "Brighouse": {"Town_Deal"},
    "Todmorden": {"Town_Deal"},
    "Halifax": {"Future_High_Street_Fund"},
    "Elland Town Centre": {"Future_High_Street_Fund"},
    "Loughborough": {"Town_Deal"},
    "Crewe": {"Town_Deal", "Future_High_Street_Fund"},
    "Winsford": {"Future_High_Street_Fund"},
    "Staveley": {"Town_Deal"},
    "Colchester": {"Town_Deal"},
    "Penzance": {"Town_Deal", "Future_High_Street_Fund"},
    "Truro": {"Town_Deal"},
    "Camborne": {"Town_Deal"},
    "St Ives": {"Town_Deal"},
    "Bishop Auckland": {"Town_Deal", "Future_High_Street_Fund"},
    "Hereford": {"Town_Deal"},
    "Crawley": {"Town_Deal"},
    "Carlisle City Centre": {"Future_High_Street_Fund"},
    "Maryport Town Centre": {"Future_High_Street_Fund"},
    "Carlisle": {"Town_Deal"},
    "Cleator Moor": {"Town_Deal"},
    "Millom": {"Town_Deal"},
    "Workington": {"Town_Deal"},
    "Darlington": {"Town_Deal"},
    "Derby City Centre, St Peters Cross": {"Future_High_Street_Fund"},
    "Stainforth": {"Town_Deal"},
    "Doncaster": {"Town_Deal"},
    "Dover Town Centre and Waterfront": {"Future_High_Street_Fund"},
    "Brierley Hill High Town Centre": {"Future_High_Street_Fund"},
    "Dudley": {"Town_Deal"},
    "Skegness": {"Town_Deal"},
    "Mablethorpe": {"Town_Deal"},
    "Goole": {"Town_Deal"},
    "Burton": {"Town_Deal"},
    "Long Eaton": {"Town_Deal"},
    "March High Street": {"Future_High_Street_Fund"},
    "Kirkham Town Centre": {"Future_High_Street_Fund"},
    "Great Yarmouth": {"Town_Deal", "Future_High_Street_Fund"},
    "Woolwich Town Centre": {"Future_High_Street_Fund"},
    "Runcorn": {"Town_Deal"},
    "Tottenham High Road": {"Future_High_Street_Fund"},
    "Harlow": {"Town_Deal"},
    "Wealdstone": {"Future_High_Street_Fund"},
    "Hartlepool": {"Town_Deal"},
    "Hastings": {"Town_Deal"},
    "Buxton": {"Future_High_Street_Fund"},
    "St Neots": {"Future_High_Street_Fund"},
    "Ipswich": {"Town_Deal"},
    "King's Lynn": {"Town_Deal"},
    "Dewsbury": {"Town_Deal"},
    "Morley": {"Town_Deal"},
    "Newhaven": {"Future_High_Street_Fund"},
    "Lincoln": {"Town_Deal"},
    "Mansfield": {"Town_Deal"},
    "Chatham Town Centre": {"Future_High_Street_Fund"},
    "Middlesbrough": {"Town_Deal"},
    "Middlesbrough Centre": {"Future_High_Street_Fund"},
    "Milton Keynes": {"Town_Deal"},
    "Newark": {"Town_Deal"},
    "Newark-on-Trent": {"Town_Deal"},
    "Newcastle-Under-Lyme Town Centre": {"Future_High_Street_Fund"},
    "Newcastle-under-Lyme": {"Town_Deal"},
    "Kidsgrove": {"Town_Deal"},
    "Barnstaple": {"Future_High_Street_Fund"},
    "Clay Cross": {"Town_Deal"},
    "Grimsby": {"Town_Deal"},
    "Grimsby Town Centre": {"Future_High_Street_Fund"},
    "Scunthorpe": {"Town_Deal", "Future_High_Street_Fund"},
    "Blyth": {"Town_Deal"},
    "Blyth Town Centre": {"Future_High_Street_Fund"},
    "Northallerton": {"Future_High_Street_Fund"},
    "Scarborough": {"Town_Deal"},
    "Whitby": {"Town_Deal"},
    "Norwich": {"Town_Deal"},
    "Nottingham City Centre - West End Point": {"Future_High_Street_Fund"},
    "Nottingham City Centre, West End Point": {"Future_High_Street_Fund"},
    "Nuneaton": {"Town_Deal"},
    "Nuneaton Town Centre": {"Future_High_Street_Fund"},
    "Oldham": {"Town_Deal", "Future_High_Street_Fund"},
    "Nelson": {"Town_Deal"},
    "Peterborough": {"Town_Deal"},
    "Plymouth City Centre": {"Future_High_Street_Fund"},
    "Fratton": {"Future_High_Street_Fund"},
    "Commercial Road": {"Future_High_Street_Fund"},
    "Preston": {"Town_Deal"},
    "Loftus": {"Future_High_Street_Fund"},
    "Redcar": {"Town_Deal"},
    "Redditch": {"Town_Deal"},
    "Rochdale": {"Town_Deal"},
    "Rochdale Town Centre": {"Future_High_Street_Fund"},
    "Rotherham": {"Town_Deal", "Future_High_Street_Fund"},
    "West Bromwich": {"Town_Deal"},
    "Rowley Regis": {"Town_Deal"},
    "Smethwick": {"Town_Deal"},
    "Southport": {"Town_Deal"},
    "Sheffield High Street": {"Future_High_Street_Fund"},
    "Stocksbridge": {"Town_Deal"},
    "Bridgwater": {"Town_Deal"},
    "Glastonbury": {"Town_Deal"},
    "Taunton": {"Future_High_Street_Fund"},
    "Yeovil": {"Future_High_Street_Fund"},
    "Kingswood": {"Future_High_Street_Fund"},
    "Grantham": {"Future_High_Street_Fund"},
    "Leyland": {"Town_Deal"},
    "South Shields": {"Future_High_Street_Fund"},
    "Old Kent Road": {"Future_High_Street_Fund"},
    "Stafford": {"Future_High_Street_Fund"},
    "Stevenage": {"Town_Deal"},
    "St Helens": {"Town_Deal"},
    "Cheadle": {"Town_Deal"},
    "Stockport": {"Future_High_Street_Fund"},
    "Stockton": {"Future_High_Street_Fund"},
    "Thornaby": {"Town_Deal"},
    "Sunderland City Centre": {"Future_High_Street_Fund"},
    "Sutton High Street": {"Future_High_Street_Fund"},
    "Swindon": {"Town_Deal", "Future_High_Street_Fund"},
    "Tamworth Town Centre": {"Future_High_Street_Fund"},
    "Newton Abbot": {"Future_High_Street_Fund"},
    "Telford": {"Town_Deal"},
    "Margate": {"Town_Deal"},
    "Ramsgate": {"Future_High_Street_Fund"},
    "Tilbury": {"Town_Deal"},
    "Grays": {"Town_Deal"},
    "Paignton": {"Future_High_Street_Fund"},
    "Torquay": {"Town_Deal"},
    "Stretford": {"Future_High_Street_Fund"},
    "Wakefield": {"Town_Deal"},
    "Castleford": {"Town_Deal"},
    "Walsall": {"Town_Deal", "Future_High_Street_Fund"},
    "Bloxwich": {"Town_Deal"},
    "Putney Town Centre": {"Future_High_Street_Fund"},
    "Warrington": {"Town_Deal"},
    "Leamington Town Centre": {"Future_High_Street_Fund"},
    "Wigan": {"Future_High_Street_Fund"},
    "Salisbury City Centre": {"Future_High_Street_Fund"},
    "Trowbridge": {"Future_High_Street_Fund"},
    "Birkenhead": {"Town_Deal"},
    "New Ferry": {"Future_High_Street_Fund"},
    "Wolverhampton": {"Town_Deal"},
    "Wolverhampton City Centre (West)": {"Future_High_Street_Fund"},
    "Blackfriars - Northern City Centre": {"Future_High_Street_Fund"},
    "Worcester": {"Town_Deal"},
    "Kidderminster": {"Future_High_Street_Fund"},
    "Bournemouth": {"Town_Deal"},
    "Lowestoft": {"Town_Deal"},
    "Corby": {"Town_Deal"},
    "Northampton": {"Town_Deal", "Future_High_Street_Fund"},
    "Barrow": {"Town_Deal"},
}<|MERGE_RESOLUTION|>--- conflicted
+++ resolved
@@ -710,186 +710,6 @@
     "RiskRegister": ["SubmissionID", "ProgrammeID", "ProjectID", "RiskName"],
 }
 
-<<<<<<< HEAD
-# Internal table names to Round 3 & 4 TF tab names mapping
-INTERNAL_TABLE_TO_FORM_SHEET = {
-    "Project Details": "Project Admin",
-    "Project Progress": "Programme Progress",
-    "Programme Progress": "Programme Progress",
-    "Funding": "Funding Profiles",
-    "Funding Questions": "Funding Profiles",
-    "Outcome_Data": "Outcomes",
-    "Output_Data": "Project Outputs",
-    "RiskRegister": "Risk Register",
-    "Place Details": "Project Admin",
-    "Private Investments": "PSI",
-}
-
-# Internal column names to Round 3 & 4 TF column and section mapping
-INTERNAL_COLUMN_TO_FORM_COLUMN_AND_SECTION = {
-    "Single or Multiple Locations": (
-        "Does the project have a single location (e.g. one site) or multiple (e.g. multiple sites or across a number "
-        "of post codes)?",
-        "Project Details",
-    ),
-    "GIS Provided": ("Are you providing a GIS map (see guidance) with your return?", "Project Details"),
-    "Answer": ("Answer", "Programme-Wide Progress Summary"),
-    "Start Date": ("Start Date - mmm/yy (e.g. Dec-22)", "Projects Progress Summary"),
-    "Completion Date": ("Completion Date - mmm/yy (e.g. Dec-22)", "Projects Progress Summary"),
-    "Current Project Delivery Stage": ("Current Project Delivery Stage", "Projects Progress Summary"),
-    "Project Adjustment Request Status": ("Project Adjustment Request Status", "Projects Progress Summary"),
-    "Project Delivery Status": ("Project Delivery Status", "Projects Progress Summary"),
-    "Leading Factor of Delay": ("Leading Factor of Delay", "Projects Progress Summary"),
-    "Delivery (RAG)": ("Delivery (RAG)", "Projects Progress Summary"),
-    "Spend (RAG)": ("Spend (RAG)", "Projects Progress Summary"),
-    "Risk (RAG)": ("Risk (RAG)", "Projects Progress Summary"),
-    "Commentary on Status and RAG Ratings": ("Commentary on Status and RAG Ratings", "Projects Progress Summary"),
-    "Most Important Upcoming Comms Milestone": ("Most Important Upcoming Comms Milestone", "Projects Progress Summary"),
-    "Date of Most Important Upcoming Comms Milestone (e.g. Dec-22)": (
-        "Date of Most Important Upcoming Comms Milestone (e.g. Dec-22)",
-        "Projects Progress Summary",
-    ),
-    "Secured": ("Has this funding source been secured?", "Project Funding Profiles"),
-    "GeographyIndicator": ("Geography Indicator", "Outcome Indicators (excluding footfall)"),
-    "RiskName": ("Risk Name", "Programme / Project Risks"),
-    "RiskCategory": ("Risk Category", "Programme / Project Risks"),
-    "Short Description": ("Short description of the Risk", "Programme / Project Risks"),
-    "Full Description": ("Full Description", "Programme / Project Risks"),
-    "Consequences": ("Consequences", "Programme / Project Risks"),
-    "Pre-mitigatedImpact": ("Pre-mitigated Impact", "Programme / Project Risks"),
-    "Pre-mitigatedLikelihood": ("Pre-mitigated Likelihood", "Programme / Project Risks"),
-    "Mitigatons": ("Mitigations", "Programme / Project Risks"),
-    "PostMitigatedImpact": ("Post-Mitigated Impact", "Programme / Project Risks"),
-    "PostMitigatedLikelihood": ("Post-mitigated Likelihood", "Programme / Project Risks"),
-    "Proximity": ("Proximity", "Programme / Project Risks"),
-    "RiskOwnerRole": ("Risk Owner/Role", "Programme / Project Risks"),
-    "Funding Source Name": ("Funding Source Name", "Project Funding Profiles"),
-    "Funding Source Type": ("Funding Source", "Project Funding Profiles"),
-    "Start_Date": ("H1 (Apr-Sep)", "Project Funding Profiles"),
-    "End_Date": ("H2 (Oct-Mar)", "Project Funding Profiles"),
-    "Total Project Value": ("Total Project Value (£)", "Private Sector Investment"),
-    "Townsfund Funding": ("Award From Townsfund (£)", "Private Sector Investment"),
-    "Output": ("Indicator Name", "Project Outputs"),
-    "Unit of Measurement": ("Unit of Measurement", "Project Outputs"),
-    "UnitofMeasurement": ("Unit of Measurement", "Outcome Indicators (excluding footfall) / Footfall Indicator"),
-    "Outcome": ("Indicator Name", "Outcome Indicators (excluding footfall) / Footfall Indicator"),
-    "Project Name": ("Project Name", "Project Details"),
-    "Primary Intervention Theme": ("Primary Intervention Theme", "Project Details"),
-    "Locations": ("Project Location(s) - Post Code (e.g. SW1P 4DF)", "Project Details"),
-    "Lat/Long": ("Project Location - Lat/Long Coordinates (3.d.p e.g. 51.496, -0.129)", "Project Details"),
-    "Private Sector Funding Required": ("Private Sector Funding Required", "Private Sector Investment"),
-    "Private Sector Funding Secured": ("Private Sector Funding Secured", "Private Sector Investment"),
-    "Spend for Reporting Period": ("Financial Year 2022/21 - Financial Year 2025/26", "Project Funding Profiles"),
-    "Amount": ("Financial Year 2022/21 - Financial Year 2025/26", "Project Outputs"),
-}
-
-# form version and reporting period for different rounds
-GET_FORM_VERSION_AND_REPORTING_PERIOD = {
-    3: ("Town Deals and Future High Streets Fund Reporting Template (v3.0)", "1 October 2022 to 31 March 2023"),
-    4: (
-        f"Town Deals and Future High Streets Fund Reporting Template ({TF_ROUND_4_TEMPLATE_VERSION})",
-        "1 April 2023 to 30 September 2023",
-    ),
-}
-
-INTERNAL_TYPE_TO_MESSAGE_FORMAT = {
-    pd.Timestamp: "a date",
-    datetime: "a date",
-    float: "a number",
-    str: "text",
-    int: "a number",
-    object: "an unknown datatype",
-}
-
-PRE_DEFINED_FUNDING_SOURCES = [
-    "Commercial Income",
-    "How much of your CDEL forecast is contractually committed?",
-    "How much of your RDEL forecast is contractually committed?",
-    "Town Deals 5% CDEL Pre-Payment",
-    "Towns Fund CDEL which is being utilised on TF project related activity (For Town Deals, this excludes the 5% CDEL "
-    "Pre-Payment)",
-    "Towns Fund RDEL Payment which is being utilised on TF project related activity",
-]
-
-# mapping of user submitted column names per table to its original excel column letter index
-# for the Towns Fund round 4 spreadsheet
-TABLE_AND_COLUMN_TO_ORIGINAL_COLUMN_LETTER = {
-    "Place Details": {"Question": "C{i}", "Indicator": "D{i}", "Answer": "E{i}"},
-    "Project Details": {
-        "Project name": "E{i}",
-        "Primary Intervention Theme": "F{i}",
-        "Single or Multiple Locations": "G{i}",
-        "Locations": "H{i} or K{i}",
-        "Postcodes": "H{i} or K{i}",
-        "Lat/Long": "I{i} or L{i}",
-        "GIS Provided": "J{i}",
-    },
-    "Programme Progress": {"Question": "C{i}", "Answer": "D{i}"},
-    "Project Progress": {
-        "Start Date": "D{i}",
-        "Completion Date": "E{i}",
-        "Current Project Delivery Stage": "F{i}",
-        "Project Delivery Status": "G{i}",
-        "Leading Factor of Delay": "H{i}",
-        "Project Adjustment Request Status": "I{i}",
-        "Delivery (RAG)": "J{i}",
-        "Spend (RAG)": "K{i}",
-        "Risk (RAG)": "L{i}",
-        "Commentary on Status and RAG Ratings": "M{i}",
-        "Most Important Upcoming Comms Milestone": "N{i}",
-        "Date of Most Important Upcoming Comms Milestone (e.g. Dec-22)": "O{i}",
-    },
-    "Funding Questions": {
-        "All Columns": "E{i}",  # stretches across all 3 columns below
-        "TD 5% CDEL Pre-Payment\n(Towns Fund FAQs p.46 - 49)": "E{i}",
-        "TD RDEL Capacity Funding": "F{i}",
-        "TD Accelerated Funding": "I{i}",
-    },
-    "Funding Comments": {"Comment": "C{i} to E{i}"},
-    "Funding": {
-        "Funding Source Name": "C{i}",
-        "Funding Source Type": "D{i}",
-        "Secured": "E{i}",
-        "Spend for Reporting Period": "F{i} to Y{i}",
-        "Grand Total": "Z{i}",
-    },
-    "Private Investments": {
-        "Private Sector Funding Required": "G{i}",
-        "Private Sector Funding Secured": "H{i}",
-        "Additional Comments": "J{i}",
-    },
-    "Output_Data": {
-        "Output": "C{i}",
-        "Unit of Measurement": "D{i}",
-        "Amount": "E{i} to W{i}",
-        "Additional Information": "Y{i}",
-    },
-    "Outcome_Data": {
-        "Outcome": "B{i}",
-        "UnitofMeasurement": "C{i}",
-        "Relevant project(s)": "D{i}",
-        "GeographyIndicator": "E{i}",
-        "Amount": "F{i} to O{i}",
-        "Higher Frequency": "P{i}",
-    },
-    "RiskRegister": {
-        "RiskName": "C{i}",
-        "RiskCategory": "D{i}",
-        "Short Description": "E{i}",
-        "Full Description": "F{i}",
-        "Consequences": "G{i}",
-        "Pre-mitigatedImpact": "H{i}",
-        "Pre-mitigatedLikelihood": "I{i}",
-        "Mitigatons": "K{i}",
-        "PostMitigatedImpact": "L{i}",
-        "PostMitigatedLikelihood": "M{i}",
-        "Proximity": "O{i}",
-        "RiskOwnerRole": "P{i}",
-    },
-}
-
-=======
->>>>>>> 9884fb96
 # map place to fund type associated with it
 PLACE_TO_FUND_TYPE = {
     "Heanor": {"Future_High_Street_Fund"},
