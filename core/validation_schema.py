from copy import deepcopy
from datetime import datetime

import core.const as enums
from core.validation.schema import parse_schema

ROUND_FOUR_TF_SCHEMA = {
    "Submission_Ref": {
        "columns": {
            "Submission Date": datetime,
            "Reporting Period Start": datetime,
            "Reporting Period End": datetime,
            "Reporting Round": int,
        },
        "non-nullable": ["Reporting Period Start", "Reporting Period End", "Reporting Round"],
    },
    "Organisation_Ref": {
        "columns": {
            "Organisation": str,
            "Geography": str,
        },
        "uniques": ["Organisation"],
        "non-nullable": ["Organisation"],
    },
    "Programme_Ref": {
        "columns": {
            "Programme ID": str,
            "Programme Name": str,
            "FundType_ID": str,
            "Organisation": str,
        },
        "uniques": ["Programme ID"],
        "foreign_keys": {"Organisation": {"parent_table": "Organisation_Ref", "parent_pk": "Organisation"}},
        "enums": {"FundType_ID": enums.FundTypeIdEnum},
        "non-nullable": ["Programme ID", "Programme Name", "FundType_ID", "Organisation"],
    },
    "Programme Progress": {
        "columns": {
            "Programme ID": str,
            "Question": str,
            "Answer": str,
        },
        "foreign_keys": {
            "Programme ID": {"parent_table": "Programme_Ref", "parent_pk": "Programme ID"},
        },
        # TODO: Round 4 Answer added because this all programme progress are required
        "non-nullable": ["Programme ID", "Question", "Answer"],
    },
    "Place Details": {
        "columns": {
            "Programme ID": str,
            "Question": str,
            "Answer": str,
            "Indicator": str,
        },
        "foreign_keys": {
            "Programme ID": {"parent_table": "Programme_Ref", "parent_pk": "Programme ID"},
        },
        "composite_key": (
            "Programme ID",
            "Question",
            "Indicator",
        ),
        # TODO: Round 4 Answer added because place details data is required
        "non-nullable": ["Programme ID", "Question", "Indicator", "Answer"],
    },
    "Funding Questions": {
        "table_nullable": True,
        "columns": {
            "Programme ID": str,
            "Question": str,
            "Indicator": str,
            "Response": str,
            "Guidance Notes": str,
        },
        "foreign_keys": {
            "Programme ID": {"parent_table": "Programme_Ref", "parent_pk": "Programme ID"},
        },
        "composite_key": (
            "Programme ID",
            "Question",
            "Indicator",
        ),
        "non-nullable": ["Programme ID", "Question"],
    },
    "Project Details": {
        "columns": {
<<<<<<< HEAD
            "Project ID": str,
            "Programme ID": str,
            "Project Name": str,
            "Primary Intervention Theme": str,
            "Single or Multiple Locations": str,
            "Locations": str,
            "Postcodes": str,
            "GIS Provided": str,
            "Lat/Long": str,
=======
            "Project ID": "str",
            "Programme ID": "str",
            "Project Name": "str",
            "Primary Intervention Theme": "str",
            "Single or Multiple Locations": "str",
            "Locations": "str",
            "Postcodes": "list",
            "GIS Provided": "str",
            "Lat/Long": "str",
>>>>>>> b4716036
        },
        "uniques": ["Project ID"],
        "foreign_keys": {
            "Programme ID": {"parent_table": "Programme_Ref", "parent_pk": "Programme ID"},
        },
        "enums": {
            "Single or Multiple Locations": enums.MultiplicityEnum,
            "Primary Intervention Theme": enums.PrimaryInterventionThemeEnum,
        },
        "non-nullable": [
            "Project ID",
            "Programme ID",
            "Project Name",
            "Primary Intervention Theme",
            "Single or Multiple Locations",
            # Locations, Lat/Long and GIS Provided all validated after schema validation due to specific rules
        ],
    },
    "Project Progress": {
        "columns": {
            "Project ID": str,
            "Start Date": datetime,
            "Completion Date": datetime,
            "Current Project Delivery Stage": str,
            "Project Delivery Status": str,
            "Leading Factor of Delay": str,
            "Project Adjustment Request Status": str,
            "Delivery (RAG)": str,
            "Spend (RAG)": str,
            "Risk (RAG)": str,
            "Commentary on Status and RAG Ratings": str,
            "Most Important Upcoming Comms Milestone": str,
            "Date of Most Important Upcoming Comms Milestone (e.g. Dec-22)": datetime,
        },
        "uniques": ["Project ID"],
        "foreign_keys": {
            "Project ID": {"parent_table": "Project Details", "parent_pk": "Project ID"},
        },
        "enums": {
            "Project Adjustment Request Status": enums.ProjectAdjustmentRequestStatus,
            "Current Project Delivery Stage": enums.ProjectDeliveryStageEnum,
            "Project Delivery Status": enums.StatusEnum,
            "Leading Factor of Delay": enums.DelayEnum,
            "Delivery (RAG)": enums.RagEnum,
            "Spend (RAG)": enums.RagEnum,
            "Risk (RAG)": enums.RagEnum,
        },
        "non-nullable": [
            "Project ID",
            "Start Date",
            "Completion Date",
            # Current Project Delivery Status is sometimes nullable so has its own specific validation
            "Project Delivery Status",
            # Leading Factor of Delay is sometimes nullable so has its own specific validation
            "Project Adjustment Request Status",
            "Delivery (RAG)",
            "Spend (RAG)",
            "Risk (RAG)",
            "Commentary on Status and RAG Ratings",
            # Most Important Upcoming Comms Milestone is sometimes nullable so has its own specific validation
            # This also applies to Date of Most Important Upcoming Comms Milestone (e.g. Dec-22)
        ],
    },
    "Funding": {
        "columns": {
            "Project ID": str,
            "Funding Source Name": str,
            "Funding Source Type": str,
            "Secured": str,
            "Start_Date": datetime,
            "End_Date": datetime,
            "Spend for Reporting Period": float,
            "Actual/Forecast": str,
        },
        "foreign_keys": {
            "Project ID": {"parent_table": "Project Details", "parent_pk": "Project ID"},
        },
        "composite_key": (
            "Project ID",
            "Funding Source Name",
            "Funding Source Type",
            "Secured",
            "Start_Date",
            "End_Date",
        ),
        "enums": {
            "Secured": enums.YesNoEnum,
            "Actual/Forecast": enums.StateEnum,
        },
        "non-nullable": ["Project ID", "Funding Source Name", "Funding Source Type", "Spend for Reporting Period"],
    },
    "Funding Comments": {
        "columns": {
            "Project ID": str,
            "Comment": str,
        },
        "foreign_keys": {
            "Project ID": {"parent_table": "Project Details", "parent_pk": "Project ID"},
        },
        "non-nullable": ["Project ID"],
    },
    "Private Investments": {
        "columns": {
            "Project ID": str,
            "Total Project Value": float,
            "Townsfund Funding": float,
            "Private Sector Funding Required": float,
            "Private Sector Funding Secured": float,
            "Additional Comments": str,
        },
        "foreign_keys": {
            "Project ID": {"parent_table": "Project Details", "parent_pk": "Project ID"},
        },
        "uniques": ["Project ID"],
        "non-nullable": ["Project ID", "Total Project Value", "Townsfund Funding"],
    },
    "Outputs_Ref": {
        "columns": {"Output Name": str, "Output Category": str},
        "uniques": ["Output Name"],
        "non-nullable": ["Output Name", "Output Category"],
    },
    "Output_Data": {
        "columns": {
            "Project ID": str,
            "Start_Date": datetime,
            "End_Date": datetime,
            "Output": str,
            "Unit of Measurement": str,
            "Actual/Forecast": str,
            "Amount": float,
            "Additional Information": str,
        },
        "foreign_keys": {
            "Project ID": {"parent_table": "Project Details", "parent_pk": "Project ID"},
            "Output": {"parent_table": "Outputs_Ref", "parent_pk": "Output Name"},
        },
        "composite_key": (
            "Project ID",
            "Output",
            "Start_Date",
            "End_Date",
            "Unit of Measurement",
            "Actual/Forecast",
        ),
        "enums": {"Actual/Forecast": enums.StateEnum},
        "non-nullable": ["Project ID", "Start_Date", "Output", "Unit of Measurement", "Amount"],
    },
    "Outcome_Ref": {
        "table_nullable": True,
        "columns": {"Outcome_Name": str, "Outcome_Category": str},
        "uniques": ["Outcome_Name"],
        "non-nullable": ["Outcome_Name", "Outcome_Category"],
    },
    "Outcome_Data": {
        "table_nullable": True,
        "columns": {
            "Project ID": str,
            "Programme ID": str,
            "Start_Date": datetime,
            "End_Date": datetime,
            "Outcome": str,
            "UnitofMeasurement": str,
            "GeographyIndicator": str,
            "Amount": float,
            "Actual/Forecast": str,
            "Higher Frequency": str,
        },
        "foreign_keys": {
            "Project ID": {"parent_table": "Project Details", "parent_pk": "Project ID", "nullable": True},
            "Programme ID": {"parent_table": "Programme_Ref", "parent_pk": "Programme ID", "nullable": True},
            "Outcome": {"parent_table": "Outcome_Ref", "parent_pk": "Outcome_Name"},
        },
        "composite_key": (
            "Project ID",
            "Outcome",
            "Start_Date",
            "End_Date",
            "GeographyIndicator",
        ),
        "enums": {
            "GeographyIndicator": enums.GeographyIndicatorEnum,
            "Actual/Forecast": enums.StateEnum,
        },
        "non-nullable": [
            "Start_Date",
            "End_Date",
            "Outcome",
            "UnitofMeasurement",
            "Actual/Forecast",
            "Amount",
            "GeographyIndicator",
        ],
    },
    "RiskRegister": {
        "table_nullable": True,
        "columns": {
            "Programme ID": str,
            "Project ID": str,
            "RiskName": str,
            "RiskCategory": str,
            "Short Description": str,
            "Full Description": str,
            "Consequences": str,
            "Pre-mitigatedImpact": str,
            "Pre-mitigatedLikelihood": str,
            "Mitigatons": str,
            "PostMitigatedImpact": str,
            "PostMitigatedLikelihood": str,
            "Proximity": str,
            "RiskOwnerRole": str,
        },
        "foreign_keys": {
            "Project ID": {"parent_table": "Project Details", "parent_pk": "Project ID", "nullable": True},
            "Programme ID": {"parent_table": "Programme_Ref", "parent_pk": "Programme ID", "nullable": True},
        },
        "composite_key": (
            "Programme ID",
            "Project ID",
            "RiskName",
        ),
        "enums": {
            "RiskCategory": enums.RiskCategoryEnum,
            "Pre-mitigatedImpact": enums.ImpactEnum,
            "Pre-mitigatedLikelihood": enums.LikelihoodEnum,
            "PostMitigatedImpact": enums.ImpactEnum,
            "PostMitigatedLikelihood": enums.LikelihoodEnum,
            "Proximity": enums.ProximityEnum,
        },
        "non-nullable": [
            "RiskName",
            "RiskName",
            "RiskCategory",
            "Short Description",
            "Full Description",
            "Consequences",
            "Pre-mitigatedImpact",
            "Pre-mitigatedLikelihood",
            "Mitigatons",
            "PostMitigatedImpact",
            "PostMitigatedLikelihood",
            "Proximity",
            "RiskOwnerRole",
            # TODO: Added all fields for Round 4
        ],
    },
}

ROUND_THREE_TF_SCHEMA = {
    "Submission_Ref": {
        "columns": {
            "Submission Date": datetime,
            "Reporting Period Start": datetime,
            "Reporting Period End": datetime,
            "Reporting Round": int,
        },
        "non-nullable": ["Reporting Period Start", "Reporting Period End", "Reporting Round"],
    },
    "Organisation_Ref": {
        "columns": {
            "Organisation": str,
            "Geography": str,
        },
        "uniques": ["Organisation"],
        "non-nullable": ["Organisation"],
    },
    "Programme_Ref": {
        "columns": {
            "Programme ID": str,
            "Programme Name": str,
            "FundType_ID": str,
            "Organisation": str,
        },
        "uniques": ["Programme ID"],
        "foreign_keys": {"Organisation": {"parent_table": "Organisation_Ref", "parent_pk": "Organisation"}},
        "enums": {"FundType_ID": enums.FundTypeIdEnum},
        "non-nullable": ["Programme ID", "Programme Name", "FundType_ID", "Organisation"],
    },
    "Programme Progress": {
        "columns": {
            "Programme ID": str,
            "Question": str,
            "Answer": str,
        },
        "foreign_keys": {
            "Programme ID": {"parent_table": "Programme_Ref", "parent_pk": "Programme ID"},
        },
        "non-nullable": ["Programme ID", "Question"],
    },
    "Place Details": {
        "columns": {
            "Programme ID": str,
            "Question": str,
            "Answer": str,
            "Indicator": str,
        },
        "foreign_keys": {
            "Programme ID": {"parent_table": "Programme_Ref", "parent_pk": "Programme ID"},
        },
        "non-nullable": ["Programme ID", "Question", "Indicator"],
    },
    "Funding Questions": {
        "columns": {
            "Programme ID": str,
            "Question": str,
            "Indicator": str,
            "Response": str,
            "Guidance Notes": str,
        },
        "foreign_keys": {
            "Programme ID": {"parent_table": "Programme_Ref", "parent_pk": "Programme ID"},
        },
        "non-nullable": ["Programme ID", "Question"],
        "table_nullable": True,
    },
    "Project Details": {
        "columns": {
<<<<<<< HEAD
            "Project ID": str,
            "Programme ID": str,
            "Project Name": str,
            "Primary Intervention Theme": str,
            "Single or Multiple Locations": str,
            "Locations": str,
            "Postcodes": str,
            "GIS Provided": str,
            "Lat/Long": str,
=======
            "Project ID": "str",
            "Programme ID": "str",
            "Project Name": "str",
            "Primary Intervention Theme": "str",
            "Single or Multiple Locations": "str",
            "Locations": "str",
            "Postcodes": "list",
            "GIS Provided": "str",
            "Lat/Long": "str",
>>>>>>> b4716036
        },
        "uniques": ["Project ID"],
        "foreign_keys": {
            "Programme ID": {"parent_table": "Programme_Ref", "parent_pk": "Programme ID"},
        },
        "enums": {"Single or Multiple Locations": enums.MultiplicityEnum, "GIS Provided": enums.YesNoEnum},
        "non-nullable": [
            "Project ID",
            "Programme ID",
            "Project Name",
            "Primary Intervention Theme",
            "Single or Multiple Locations",
            "Locations",
        ],
    },
    "Project Progress": {
        "columns": {
            "Project ID": str,
            "Start Date": datetime,
            "Completion Date": datetime,
            "Project Adjustment Request Status": str,  # free text
            "Project Delivery Status": str,
            "Delivery (RAG)": str,
            "Spend (RAG)": str,
            "Risk (RAG)": str,
            "Commentary on Status and RAG Ratings": str,
            "Most Important Upcoming Comms Milestone": str,
            "Date of Most Important Upcoming Comms Milestone (e.g. Dec-22)": datetime,
        },
        "uniques": ["Project ID"],
        "foreign_keys": {
            "Project ID": {"parent_table": "Project Details", "parent_pk": "Project ID"},
        },
        "enums": {
            "Project Delivery Status": enums.StatusEnum,
            "Delivery (RAG)": enums.RagEnum,
            "Spend (RAG)": enums.RagEnum,
            "Risk (RAG)": enums.RagEnum,
        },
        "non-nullable": [
            "Project ID",
        ],
    },
    "Funding": {
        "columns": {
            "Project ID": str,
            "Funding Source Name": str,
            "Funding Source Type": str,  # TODO: could maybe be an enum but ok for now
            "Secured": str,
            "Start_Date": datetime,
            "End_Date": datetime,
            "Spend for Reporting Period": float,
            "Actual/Forecast": str,
        },
        "foreign_keys": {
            "Project ID": {"parent_table": "Project Details", "parent_pk": "Project ID"},
        },
        "enums": {
            "Secured": enums.YesNoEnum,
            "Actual/Forecast": enums.StateEnum,
        },
        "non-nullable": [
            "Project ID",
            "Funding Source Name",
            "Funding Source Type",
        ],
    },
    "Funding Comments": {
        "columns": {
            "Project ID": str,
            "Comment": str,
        },
        "foreign_keys": {
            "Project ID": {"parent_table": "Project Details", "parent_pk": "Project ID"},
        },
        "non-nullable": ["Project ID"],
    },
    "Private Investments": {
        "columns": {
            "Project ID": str,
            "Total Project Value": float,
            "Townsfund Funding": float,
            "Private Sector Funding Required": float,
            "Private Sector Funding Secured": float,
            "Additional Comments": str,
        },
        "foreign_keys": {
            "Project ID": {"parent_table": "Project Details", "parent_pk": "Project ID"},
        },
        "uniques": ["Project ID"],
        "non-nullable": ["Project ID", "Total Project Value", "Townsfund Funding"],
    },
    "Outputs_Ref": {
        "columns": {"Output Name": str, "Output Category": str},
        "uniques": ["Output Name"],
        "non-nullable": ["Output Name", "Output Category"],
    },
    "Output_Data": {
        "columns": {
            "Project ID": str,
            "Start_Date": datetime,
            "End_Date": datetime,
            "Output": str,
            "Unit of Measurement": str,
            "Actual/Forecast": str,
            "Amount": float,
            "Additional Information": str,
        },
        "foreign_keys": {
            "Project ID": {"parent_table": "Project Details", "parent_pk": "Project ID"},
            "Output": {"parent_table": "Outputs_Ref", "parent_pk": "Output Name"},
        },
        "enums": {"Actual/Forecast": enums.StateEnum},
        "non-nullable": ["Project ID", "Start_Date", "Output", "Unit of Measurement"],
    },
    "Outcome_Ref": {
        "table_nullable": True,
        "columns": {"Outcome_Name": str, "Outcome_Category": str},
        "uniques": ["Outcome_Name"],
        "non-nullable": ["Outcome_Name", "Outcome_Category"],
    },
    "Outcome_Data": {
        "table_nullable": True,
        "columns": {
            "Project ID": str,
            "Programme ID": str,
            "Start_Date": datetime,
            "End_Date": datetime,
            "Outcome": str,
            "UnitofMeasurement": str,
            "GeographyIndicator": str,
            "Amount": float,
            "Actual/Forecast": str,
            "Higher Frequency": str,
        },
        "foreign_keys": {
            "Project ID": {"parent_table": "Project Details", "parent_pk": "Project ID", "nullable": True},
            "Programme ID": {"parent_table": "Programme_Ref", "parent_pk": "Programme ID", "nullable": True},
            "Outcome": {"parent_table": "Outcome_Ref", "parent_pk": "Outcome_Name"},
        },
        "enums": {
            "GeographyIndicator": enums.GeographyIndicatorEnum,
            "Actual/Forecast": enums.StateEnum,
        },
        "non-nullable": [
            "Start_Date",
            "End_Date",
            "Outcome",
            "UnitofMeasurement",
            "Actual/Forecast",
        ],
    },
    "RiskRegister": {
        "table_nullable": True,
        "columns": {
            "Programme ID": str,
            "Project ID": str,
            "RiskName": str,
            "RiskCategory": str,
            "Short Description": str,
            "Full Description": str,
            "Consequences": str,
            "Pre-mitigatedImpact": str,
            "Pre-mitigatedLikelihood": str,
            "Mitigatons": str,
            "PostMitigatedImpact": str,
            "PostMitigatedLikelihood": str,
            "Proximity": str,
            "RiskOwnerRole": str,
        },
        "foreign_keys": {
            "Project ID": {"parent_table": "Project Details", "parent_pk": "Project ID", "nullable": True},
            "Programme ID": {"parent_table": "Programme_Ref", "parent_pk": "Programme ID", "nullable": True},
        },
        "enums": {
            "Pre-mitigatedImpact": enums.ImpactEnum,
            "Pre-mitigatedLikelihood": enums.LikelihoodEnum,
            "PostMitigatedImpact": enums.ImpactEnum,
            "PostMitigatedLikelihood": enums.LikelihoodEnum,
            "Proximity": enums.ProximityEnum,
        },
        "non-nullable": [
            "RiskName",
        ],
    },
}

ROUND_TWO_TF_SCHEMA = {
    "Submission_Ref": {
        "columns": {
            "Submission ID": str,
            "Submission Date": datetime,
            "Reporting Period Start": datetime,
            "Reporting Period End": datetime,
            "Reporting Round": int,
        },
        "non-nullable": ["Reporting Period Start", "Reporting Period End", "Reporting Round"],
    },
    "Organisation_Ref": {
        "columns": {
            "Organisation": str,
            "Geography": str,
        },
        "uniques": ["Organisation"],
        "non-nullable": ["Organisation"],
    },
    "Programme_Ref": {
        "columns": {
            "Programme ID": str,
            "Programme Name": str,
            "FundType_ID": str,
            "Organisation": str,
        },
        "uniques": ["Programme ID"],
        "foreign_keys": {"Organisation": {"parent_table": "Organisation_Ref", "parent_pk": "Organisation"}},
        "enums": {"FundType_ID": enums.FundTypeIdEnum},
        "non-nullable": ["Programme ID", "Programme Name", "FundType_ID", "Organisation"],
    },
    "Programme Progress": {
        "columns": {
            "Submission ID": str,
            "Programme ID": str,
            "Question": str,
            "Answer": str,
        },
        "foreign_keys": {
            "Programme ID": {"parent_table": "Programme_Ref", "parent_pk": "Programme ID"},
        },
        "non-nullable": ["Programme ID", "Question"],
    },
    "Place Details": {
        "columns": {
            "Submission ID": str,
            "Programme ID": str,
            "Question": str,
            "Answer": str,
            "Indicator": str,
        },
        "foreign_keys": {
            "Programme ID": {"parent_table": "Programme_Ref", "parent_pk": "Programme ID"},
        },
        "non-nullable": ["Programme ID", "Question", "Indicator"],
    },
    "Funding Questions": {
        "columns": {
            "Submission ID": str,
            "Programme ID": str,
            "Question": str,
            "Indicator": str,
            "Response": str,
            "Guidance Notes": str,
        },
        "foreign_keys": {
            "Programme ID": {"parent_table": "Programme_Ref", "parent_pk": "Programme ID"},
        },
        "non-nullable": ["Programme ID", "Question"],
    },
    "Project Details": {
        "columns": {
<<<<<<< HEAD
            "Submission ID": str,
            "Project ID": str,
            "Programme ID": str,
            "Project Name": str,
            "Primary Intervention Theme": str,
            "Single or Multiple Locations": str,
            "Locations": str,
            "Postcodes": str,
            "GIS Provided": str,
            "Lat/Long": str,
=======
            "Submission ID": "str",
            "Project ID": "str",
            "Programme ID": "str",
            "Project Name": "str",
            "Primary Intervention Theme": "str",
            "Single or Multiple Locations": "str",
            "Locations": "str",
            "Postcodes": "list",
            "GIS Provided": "str",
            "Lat/Long": "str",
>>>>>>> b4716036
        },
        "uniques": ["Project ID"],
        "foreign_keys": {
            "Programme ID": {"parent_table": "Programme_Ref", "parent_pk": "Programme ID"},
        },
        "enums": {"Single or Multiple Locations": enums.MultiplicityEnum, "GIS Provided": enums.YesNoEnum},
        "non-nullable": [
            "Project ID",
            "Programme ID",
            "Project Name",
            "Primary Intervention Theme",
            "Locations",
        ],
    },
    "Project Progress": {
        "columns": {
            "Submission ID": str,
            "Project ID": str,
            "Start Date": datetime,
            "Completion Date": datetime,
            "Project Adjustment Request Status": str,  # free text
            "Project Delivery Status": str,
            "Delivery (RAG)": str,
            "Spend (RAG)": str,
            "Risk (RAG)": str,
            "Commentary on Status and RAG Ratings": str,
            "Most Important Upcoming Comms Milestone": str,
            "Date of Most Important Upcoming Comms Milestone (e.g. Dec-22)": datetime,
        },
        "uniques": ["Project ID"],
        "foreign_keys": {
            "Project ID": {"parent_table": "Project Details", "parent_pk": "Project ID"},
        },
        "enums": {
            "Project Delivery Status": enums.StatusEnum,
            "Delivery (RAG)": enums.RagEnum,
            "Spend (RAG)": enums.RagEnum,
            "Risk (RAG)": enums.RagEnum,
        },
        "non-nullable": [
            "Project ID",
        ],
    },
    "Funding": {
        "columns": {
            "Submission ID": str,
            "Project ID": str,
            "Funding Source Name": str,
            "Funding Source Type": str,  # TODO: could maybe be an enum but ok for now
            "Secured": str,
            "Start_Date": datetime,
            "End_Date": datetime,
            "Spend for Reporting Period": float,
            "Actual/Forecast": str,
        },
        "foreign_keys": {
            "Project ID": {"parent_table": "Project Details", "parent_pk": "Project ID"},
        },
        "enums": {
            "Secured": enums.YesNoEnum,
            "Actual/Forecast": enums.StateEnum,
        },
        "non-nullable": [
            "Project ID",
            "Funding Source Name",
            "Funding Source Type",
        ],
    },
    "Outputs_Ref": {
        "columns": {"Output Name": str, "Output Category": str},
        "uniques": ["Output Name"],
        "non-nullable": ["Output Name", "Output Category"],
    },
    "Output_Data": {
        "columns": {
            "Submission ID": str,
            "Project ID": str,
            "Start_Date": datetime,
            "End_Date": datetime,
            "Output": str,
            "Unit of Measurement": str,
            "Actual/Forecast": str,
            "Amount": float,
            "Additional Information": str,
        },
        "foreign_keys": {
            "Project ID": {"parent_table": "Project Details", "parent_pk": "Project ID"},
            "Output": {"parent_table": "Outputs_Ref", "parent_pk": "Output Name"},
        },
        "enums": {"Actual/Forecast": enums.StateEnum},
        "non-nullable": ["Project ID", "Start_Date", "Output", "Unit of Measurement"],
    },
    "Outcome_Ref": {
        "table_nullable": True,
        "columns": {"Outcome_Name": str, "Outcome_Category": str},
        "uniques": ["Outcome_Name"],
        "non-nullable": ["Outcome_Name", "Outcome_Category"],
    },
    "Outcome_Data": {
        "table_nullable": True,
        "columns": {
            "Submission ID": str,
            "Project ID": str,
            "Programme ID": str,
            "Start_Date": datetime,
            "End_Date": datetime,
            "Outcome": str,
            "UnitofMeasurement": str,
            "GeographyIndicator": str,
            "Amount": float,
            "Actual/Forecast": str,
            "Higher Frequency": str,
        },
        "foreign_keys": {
            "Project ID": {"parent_table": "Project Details", "parent_pk": "Project ID", "nullable": True},
            "Programme ID": {"parent_table": "Programme_Ref", "parent_pk": "Programme ID", "nullable": True},
            "Outcome": {"parent_table": "Outcome_Ref", "parent_pk": "Outcome_Name"},
        },
        "enums": {
            "GeographyIndicator": enums.GeographyIndicatorEnum,
            "Actual/Forecast": enums.StateEnum,
        },
        "non-nullable": [
            "Start_Date",
            "End_Date",
            "Outcome",
            "UnitofMeasurement",
        ],
    },
    "RiskRegister": {
        "table_nullable": True,
        "columns": {
            "Submission ID": str,
            "Programme ID": str,
            "Project ID": str,
            "RiskName": str,
            "RiskCategory": str,
            "Short Description": str,
            "Full Description": str,
            "Consequences": str,
            "Pre-mitigatedImpact": str,
            "Pre-mitigatedLikelihood": str,
            "Mitigatons": str,
            "PostMitigatedImpact": str,
            "PostMitigatedLikelihood": str,
            "Proximity": str,
            "RiskOwnerRole": str,
        },
        "foreign_keys": {
            "Project ID": {"parent_table": "Project Details", "parent_pk": "Project ID", "nullable": True},
            "Programme ID": {"parent_table": "Programme_Ref", "parent_pk": "Programme ID", "nullable": True},
        },
        "enums": {
            "Pre-mitigatedImpact": enums.ImpactEnum,
            "Pre-mitigatedLikelihood": enums.LikelihoodEnum,
            "PostMitigatedImpact": enums.ImpactEnum,
            "PostMitigatedLikelihood": enums.LikelihoodEnum,
            "Proximity": enums.ProximityEnum,
        },
        "non-nullable": [
            "RiskName",
        ],
    },
}

ROUND_ONE_TF_SCHEMA = {
    "Submission_Ref": {
        "columns": {
            "Submission ID": str,
            "Submission Date": datetime,
            "Reporting Period Start": datetime,
            "Reporting Period End": datetime,
            "Reporting Round": int,
        },
        "non-nullable": ["Reporting Period Start", "Reporting Period End", "Reporting Round"],
    },
    "Organisation_Ref": {
        "columns": {
            "Organisation": str,
            "Geography": str,
        },
        "uniques": ["Organisation"],
        "non-nullable": ["Organisation"],
    },
    "Programme_Ref": {
        "columns": {
            "Programme ID": str,
            "Programme Name": str,
            "FundType_ID": str,
            "Organisation": str,
        },
        "uniques": ["Programme ID"],
        "foreign_keys": {"Organisation": {"parent_table": "Organisation_Ref", "parent_pk": "Organisation"}},
        "enums": {"FundType_ID": enums.FundTypeIdEnum},
        "non-nullable": ["Programme ID", "Programme Name", "FundType_ID", "Organisation"],
    },
    "Programme Progress": {
        "columns": {
            "Submission ID": str,
            "Programme ID": str,
            "Question": str,
            "Answer": str,
        },
        "foreign_keys": {
            "Programme ID": {"parent_table": "Programme_Ref", "parent_pk": "Programme ID"},
        },
        "non-nullable": ["Programme ID", "Question"],
    },
    "Place Details": {
        "columns": {
            "Submission ID": str,
            "Programme ID": str,
            "Question": str,
            "Answer": str,
            "Indicator": str,
        },
        "foreign_keys": {
            "Programme ID": {"parent_table": "Programme_Ref", "parent_pk": "Programme ID"},
        },
        "non-nullable": ["Programme ID", "Question", "Indicator"],
    },
    "Funding Questions": {
        "columns": {
            "Submission ID": str,
            "Programme ID": str,
            "Question": str,
            "Indicator": str,
            "Response": str,
            "Guidance Notes": str,
        },
        "foreign_keys": {
            "Programme ID": {"parent_table": "Programme_Ref", "parent_pk": "Programme ID"},
        },
        "non-nullable": ["Programme ID", "Question"],
    },
    "Project Details": {
        "columns": {
<<<<<<< HEAD
            "Submission ID": str,
            "Project ID": str,
            "Programme ID": str,
            "Project Name": str,
            "Primary Intervention Theme": str,
            "Single or Multiple Locations": str,
            "Locations": str,
            "Postcodes": str,
            "GIS Provided": str,
            "Lat/Long": str,
=======
            "Submission ID": "str",
            "Project ID": "str",
            "Programme ID": "str",
            "Project Name": "str",
            "Primary Intervention Theme": "str",
            "Single or Multiple Locations": "str",
            "Locations": "str",
            "Postcodes": "list",
            "GIS Provided": "str",
            "Lat/Long": "str",
>>>>>>> b4716036
        },
        "uniques": ["Project ID"],
        "foreign_keys": {
            "Programme ID": {"parent_table": "Programme_Ref", "parent_pk": "Programme ID"},
        },
        "enums": {"Single or Multiple Locations": enums.MultiplicityEnum, "GIS Provided": enums.YesNoEnum},
        "non-nullable": [
            "Project ID",
            "Programme ID",
            "Project Name",
            "Primary Intervention Theme",
            "Locations",
        ],
    },
    "Project Progress": {
        "columns": {
            "Submission ID": str,
            "Project ID": str,
            "Start Date": datetime,
            "Completion Date": datetime,
            "Project Adjustment Request Status": str,  # free text
            "Project Delivery Status": str,
            "Delivery (RAG)": str,
            "Spend (RAG)": str,
            "Risk (RAG)": str,
            "Commentary on Status and RAG Ratings": str,
            "Most Important Upcoming Comms Milestone": str,
            "Date of Most Important Upcoming Comms Milestone (e.g. Dec-22)": datetime,
        },
        "uniques": ["Project ID"],
        "foreign_keys": {
            "Project ID": {"parent_table": "Project Details", "parent_pk": "Project ID"},
        },
        "enums": {
            "Project Delivery Status": enums.StatusEnum,
            "Delivery (RAG)": enums.RagEnum,
            "Spend (RAG)": enums.RagEnum,
            "Risk (RAG)": enums.RagEnum,
        },
        "non-nullable": [
            "Project ID",
        ],
    },
    "Funding": {
        "columns": {
            "Submission ID": str,
            "Project ID": str,
            "Funding Source Name": str,
            "Funding Source Type": str,  # TODO: could maybe be an enum but ok for now
            "Secured": str,
            "Start_Date": datetime,
            "End_Date": datetime,
            "Spend for Reporting Period": float,
            "Actual/Forecast": str,
        },
        "foreign_keys": {
            "Project ID": {"parent_table": "Project Details", "parent_pk": "Project ID"},
        },
        "enums": {
            "Secured": enums.YesNoEnum,
            "Actual/Forecast": enums.StateEnum,
        },
        "non-nullable": [
            "Project ID",
            "Funding Source Name",
            "Funding Source Type",
        ],
    },
    "Funding Comments": {
        "columns": {
            "Submission ID": str,
            "Project ID": str,
            "Comment": str,
        },
        "foreign_keys": {
            "Project ID": {"parent_table": "Project Details", "parent_pk": "Project ID"},
        },
        "non-nullable": ["Project ID"],
    },
    "Outcome_Ref": {
        "table_nullable": True,
        "columns": {"Outcome_Name": str, "Outcome_Category": str},
        "uniques": ["Outcome_Name"],
        "non-nullable": ["Outcome_Name", "Outcome_Category"],
    },
    "Outcome_Data": {
        "table_nullable": True,
        "columns": {
            "Submission ID": str,
            "Project ID": str,
            "Programme ID": str,
            "Start_Date": datetime,
            "End_Date": datetime,
            "Outcome": str,
            "UnitofMeasurement": str,
            "GeographyIndicator": str,
            "Amount": float,
            "Actual/Forecast": str,
            "Higher Frequency": str,
        },
        "foreign_keys": {
            "Project ID": {"parent_table": "Project Details", "parent_pk": "Project ID", "nullable": True},
            "Programme ID": {"parent_table": "Programme_Ref", "parent_pk": "Programme ID", "nullable": True},
            "Outcome": {"parent_table": "Outcome_Ref", "parent_pk": "Outcome_Name"},
        },
        "enums": {
            "GeographyIndicator": enums.GeographyIndicatorEnum,
            "Actual/Forecast": enums.StateEnum,
        },
        "non-nullable": [
            "Start_Date",
            "End_Date",
            "Outcome",
            "UnitofMeasurement",
        ],
    },
    "RiskRegister": {
        "table_nullable": True,
        "columns": {
            "Submission ID": str,
            "Programme ID": str,
            "Project ID": str,
            "RiskName": str,
            "RiskCategory": str,
            "Short Description": str,
            "Full Description": str,
            "Consequences": str,
            "Pre-mitigatedImpact": str,
            "Pre-mitigatedLikelihood": str,
            "Mitigatons": str,
            "PostMitigatedImpact": str,
            "PostMitigatedLikelihood": str,
            "Proximity": str,
            "RiskOwnerRole": str,
        },
        "foreign_keys": {
            "Project ID": {"parent_table": "Project Details", "parent_pk": "Project ID", "nullable": True},
            "Programme ID": {"parent_table": "Programme_Ref", "parent_pk": "Programme ID", "nullable": True},
        },
        "enums": {
            "Pre-mitigatedImpact": enums.ImpactEnum,
            "Pre-mitigatedLikelihood": enums.LikelihoodEnum,
            "PostMitigatedImpact": enums.ImpactEnum,
            "PostMitigatedLikelihood": enums.LikelihoodEnum,
            "Proximity": enums.ProximityEnum,
        },
        "non-nullable": [
            "RiskName",
        ],
    },
}

PARSED_SCHEMAS = {
    1: parse_schema(deepcopy(ROUND_ONE_TF_SCHEMA)),
    2: parse_schema(deepcopy(ROUND_TWO_TF_SCHEMA)),
    3: parse_schema(deepcopy(ROUND_THREE_TF_SCHEMA)),
    4: parse_schema(deepcopy(ROUND_FOUR_TF_SCHEMA)),
}


def get_schema(reporting_round: int) -> dict[str, object]:
    """Returns validation schema corresponding to reporting round.

    :param reporting_round: the round being ingested
    :return: the validation schema
    """
    return PARSED_SCHEMAS.get(reporting_round, PARSED_SCHEMAS[3])<|MERGE_RESOLUTION|>--- conflicted
+++ resolved
@@ -85,27 +85,15 @@
     },
     "Project Details": {
         "columns": {
-<<<<<<< HEAD
             "Project ID": str,
             "Programme ID": str,
             "Project Name": str,
             "Primary Intervention Theme": str,
             "Single or Multiple Locations": str,
             "Locations": str,
-            "Postcodes": str,
+            "Postcodes": list,
             "GIS Provided": str,
             "Lat/Long": str,
-=======
-            "Project ID": "str",
-            "Programme ID": "str",
-            "Project Name": "str",
-            "Primary Intervention Theme": "str",
-            "Single or Multiple Locations": "str",
-            "Locations": "str",
-            "Postcodes": "list",
-            "GIS Provided": "str",
-            "Lat/Long": "str",
->>>>>>> b4716036
         },
         "uniques": ["Project ID"],
         "foreign_keys": {
@@ -422,27 +410,15 @@
     },
     "Project Details": {
         "columns": {
-<<<<<<< HEAD
             "Project ID": str,
             "Programme ID": str,
             "Project Name": str,
             "Primary Intervention Theme": str,
             "Single or Multiple Locations": str,
             "Locations": str,
-            "Postcodes": str,
+            "Postcodes": list,
             "GIS Provided": str,
             "Lat/Long": str,
-=======
-            "Project ID": "str",
-            "Programme ID": "str",
-            "Project Name": "str",
-            "Primary Intervention Theme": "str",
-            "Single or Multiple Locations": "str",
-            "Locations": "str",
-            "Postcodes": "list",
-            "GIS Provided": "str",
-            "Lat/Long": "str",
->>>>>>> b4716036
         },
         "uniques": ["Project ID"],
         "foreign_keys": {
@@ -702,7 +678,6 @@
     },
     "Project Details": {
         "columns": {
-<<<<<<< HEAD
             "Submission ID": str,
             "Project ID": str,
             "Programme ID": str,
@@ -710,21 +685,9 @@
             "Primary Intervention Theme": str,
             "Single or Multiple Locations": str,
             "Locations": str,
-            "Postcodes": str,
+            "Postcodes": list,
             "GIS Provided": str,
             "Lat/Long": str,
-=======
-            "Submission ID": "str",
-            "Project ID": "str",
-            "Programme ID": "str",
-            "Project Name": "str",
-            "Primary Intervention Theme": "str",
-            "Single or Multiple Locations": "str",
-            "Locations": "str",
-            "Postcodes": "list",
-            "GIS Provided": "str",
-            "Lat/Long": "str",
->>>>>>> b4716036
         },
         "uniques": ["Project ID"],
         "foreign_keys": {
@@ -962,7 +925,6 @@
     },
     "Project Details": {
         "columns": {
-<<<<<<< HEAD
             "Submission ID": str,
             "Project ID": str,
             "Programme ID": str,
@@ -970,21 +932,9 @@
             "Primary Intervention Theme": str,
             "Single or Multiple Locations": str,
             "Locations": str,
-            "Postcodes": str,
+            "Postcodes": list,
             "GIS Provided": str,
             "Lat/Long": str,
-=======
-            "Submission ID": "str",
-            "Project ID": "str",
-            "Programme ID": "str",
-            "Project Name": "str",
-            "Primary Intervention Theme": "str",
-            "Single or Multiple Locations": "str",
-            "Locations": "str",
-            "Postcodes": "list",
-            "GIS Provided": "str",
-            "Lat/Long": "str",
->>>>>>> b4716036
         },
         "uniques": ["Project ID"],
         "foreign_keys": {
