--- conflicted
+++ resolved
@@ -240,16 +240,11 @@
         },
         "validate": {
             "columns": {
-<<<<<<< HEAD
                 "Project name": pa.Column(str, unique=True, report_duplicates="exclude_first"),
-                "Project full postcode/postcodes (for example, AB1D 2EF)": pa.Column(str),
-=======
-                "Project name": pa.Column(str),
-                'Project full postcode/postcodes (e.g., "AB1D 2EF")': pa.Column(
+                "Project full postcode/postcodes (for example, AB1D 2EF)": pa.Column(
                     str,
                     pa.Check.postcode_list(error=PFErrors.INVALID_POSTCODE_LIST),
                 ),
->>>>>>> cddcb26a
             },
         },
     },
