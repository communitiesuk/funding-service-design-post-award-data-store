--- conflicted
+++ resolved
@@ -91,15 +91,12 @@
     AMOUNT_MOVED_LT_5M = "Amount moved must be less than £5m."
     FUTURE_DATE = "You must not enter a date in the future."
     INVALID_POSTCODE_LIST = "Please enter a valid postcode or list of postcodes separated by commas."
-<<<<<<< HEAD
+    EXACTLY_FIVE_ROWS = "You must enter exactly five rows."
     PROJECT_NOT_ALLOWED = "Project name {project_name} is not allowed for this organisation."
     STANDARD_OUTPUT_OUTCOME_NOT_ALLOWED = "Standard output or outcome value {value} not in allowed values."
     BESPOKE_OUTPUT_OUTCOME_NOT_ALLOWED = "Bespoke output or outcome value {value} is not allowed for this organisation."
     CREDIBLE_PLAN_YES = "If you have selected 'Yes' for 'Credible Plan', you must answer Q2, Q3 and Q4."
     CREDIBLE_PLAN_NO = "If you have selected 'No' for 'Credible Plan', Q2, Q3 and Q4 must be left blank."
-=======
-    EXACTLY_FIVE_ROWS = "You must enter exactly five rows."
->>>>>>> 11a7062f
 
 
 PF_TABLE_CONFIG = {
