--- conflicted
+++ resolved
@@ -237,19 +237,12 @@
         "process": {
             "ignored_non_header_rows": [0],
             "drop_empty_rows": True,
-        },
-        "validate": {
-            "columns": {
-<<<<<<< HEAD
+            "dropdown_placeholder": "Please select an option",
+        },
+        "validate": {
+            "columns": {
                 "Project name": pa.Column(str, unique=True, report_duplicates="exclude_first"),
                 "Project full postcode/postcodes (for example, AB1D 2EF)": pa.Column(str),
-=======
-                "Project name": pa.Column(str),
-                'Project full postcode/postcodes (e.g., "AB1D 2EF")': pa.Column(
-                    str,
-                    pa.Check.postcode_list(error=PFErrors.INVALID_POSTCODE_LIST),
-                ),
->>>>>>> cddcb26a
             },
         },
     },
@@ -358,7 +351,10 @@
                 ),
                 "Financial year 2025 to 2026, (Jul to Sep), Forecast": pa.Column(
                     float,
-                    checks=[pa.Check.is_float(error=PFErrors.IS_FLOAT)],
+                    checks=[
+                        pa.Check.is_float(error=PFErrors.IS_FLOAT),
+                        pa.Check.greater_than_or_equal_to(0, error=PFErrors.POSITIVE),
+                    ],
                 ),
                 "Financial year 2025 to 2026, (Oct to Dec), Forecast": pa.Column(
                     float,
@@ -872,7 +868,7 @@
     },
     "Bespoke outputs control": {
         "extract": {
-            "id_tag": "PF-CONTROL_BESPOKE-OUTPUTS",
+            "id_tag": "PF-CONTROL_BESPOKE-OUTPUT",
             "worksheet_name": "Bespoke Outputs",
         },
         "process": {},
