"""
Defines the table configurations for the Pathfinder round 1 template. These are used to extract, process, and validate
the data.
"""

from datetime import datetime

import pandera as pa


class PFRegex:
    BASIC_EMAIL = r"^[a-zA-Z0-9_.+-]+@[a-zA-Z0-9-]+\.[a-zA-Z0-9-.]+$"  # will catch most common errors
    BASIC_TELEPHONE = (
        r"^(((\+44\s?\d{4}|\(?0\d{4}\)?)\s?\d{3}\s?\d{3})|((\+44\s?\d{3}|\(?0\d{3}\)?)\s?\d{3}"
        r"\s?\d{4})|((\+44\s?\d{2}|\(?0\d{2}\)?)\s?\d{4}\s?\d{4}))(\s?\#(\d{4}|\d{3}))?$"
    )


class PFEnums:
    RAGS = ["Green", "Amber/Green", "Amber", "Amber/Red", "Red"]
    INTERVENTION_THEMES = [
        "Employment & Education",
        "Enhancing subregional and regional connectivity",
        "Improving the quality of life of residents",
        "Strengthening the visitor and local service economy",
        "Unlocking and enabling industrial, commercial, and residential development",
        "Unlocking and enabling industrial and commercial development",
    ]
    RISK_CATEGORIES = [
        "Strategy risks",
        "Programme or project delivery risks",
        "People risks",
        "Operational process or control risks",
        "Resilience risks",
        "Governance risks",
        "System or IT infrastructure risks",
        "Security risks",
        "Financial risks",
        "Commercial or procurement risks",
        "Lega, regulatory or compliance risks",
        "Arm’s length body risks",
        "Local government risks",
        "Political sensitivity",
        "Reputational Risk",
        "Resource & Expertise",
        "Slippage",
        "Planning Permission / other consents",
        "Procurement / contracting",
        "Delivery Partner",
        "Financial flexibility",
        "Subsidy Control",
        "Other",
    ]
    RISK_SCORES = ["1 - Very Low", "2 - Low", "3 - Medium", "4 - High", "5 - Very High"]
    ACTUAL_FORECAST = ["Actual", "Forecast"]
    SPEND_TYPE = [
        "How much of your forecast is contractually committed?",
        "How much of your forecast is not contractually committed?",
        "Freedom and flexibilities spend",
        "Total DLUHC spend (inc. F&F)",
        "Secured match funding spend",
        "Unsecured match funding",
        "Total match",
    ]
    REPORTING_PERIOD = [
        "Q4 2023/24: Jan 2024 - Mar 2024",
        "Q1 2024/25: Apr 2024 - Jun 2024",
        "Q2 2024/25: Jul 2024 - Sep 2024",
        "Q3 2024/25: Oct 2024 - Dec 2024",
        "Q4 2024/25: Jan 2025 - Mar 2025",
        "Q1 2025/26: Apr 2025 - Jun 2025",
        "Q2 2025/26: Jul 2025 - Sep 2025",
        "Q3 2025/26: Oct 2025 - Dec 2025",
        "Q4 2025/26: Jan 2026 - Mar 2026",
    ]


class PFErrors:
    """
    Error messages for the Pathfinder round 1 template.
    """

    IS_FLOAT = (
        "You entered text instead of a number. Remove any units of measurement and only use numbers, for example, 9."
    )
    IS_DATETIME = "You entered text instead of a date."
    ISIN = (
        "You’ve entered your own content, instead of selecting from the dropdown list provided. Select an "
        "option from the dropdown list."
    )
    LTE_X_WORDS = "Please enter a maximum of {x} words."
    POSITIVE = "Amount must be positive."
    EMAIL = "Please enter a valid email address."
    AMOUNT_MOVED_GT_ZERO = "Amount moved must be greater than £0."
    AMOUNT_MOVED_LT_5M = "Amount moved must be less than £5m."
    FUTURE_DATE = "You must not enter a date in the future."
    INVALID_POSTCODE_LIST = "Please enter a valid postcode or list of postcodes separated by commas."
    EXACTLY_FIVE_ROWS = "You must enter exactly five rows."
    PROJECT_NOT_ALLOWED = "Project name '{project_name}' is not allowed for this organisation."
    STANDARD_OUTPUT_NOT_ALLOWED = "Standard output '{output}' is not allowed for this intervention theme."
    STANDARD_OUTCOME_NOT_ALLOWED = "Standard outcome '{outcome}' is not allowed for this intervention theme."
    BESPOKE_OUTPUT_NOT_ALLOWED = "Bespoke output '{output}' is not allowed for this organisation."
    BESPOKE_OUTCOME_NOT_ALLOWED = "Bespoke outcome '{outcome}' is not allowed for this organisation."
    CREDIBLE_PLAN_YES = "If you have selected 'Yes' for 'Credible Plan', you must answer Q2, Q3 and Q4."
    CREDIBLE_PLAN_NO = "If you have selected 'No' for 'Credible Plan', Q2, Q3 and Q4 must be left blank."
<<<<<<< HEAD
    INTERVENTION_THEME_NOT_ALLOWED = "Intervention theme '{intervention_theme}' is not allowed."
=======
    ACTUAL_REPORTING_PERIOD = "Reporting period must not be in future if 'Actual, forecast or cancelled' is 'Actual'."
    FORECAST_REPORTING_PERIOD = "Reporting period must be in future if 'Actual, forecast or cancelled' is 'Forecast'."
>>>>>>> c294370e


PF_TABLE_CONFIG = {
    "Reporting period": {
        "extract": {
            "id_tag": "PF-USER_CURRENT-REPORTING-PERIOD",
            "worksheet_name": "Start",
        },
        "process": {},
        "validate": {
            "columns": {
                "Reporting period": pa.Column(str, pa.Check.isin(PFEnums.REPORTING_PERIOD, error=PFErrors.ISIN))
            }
        },
    },
    "Financial completion date": {
        "extract": {
            "id_tag": "PF-USER_FINANCIAL-COMPLETION-DATE",
            "worksheet_name": "Admin",
        },
        "process": {
            "ignored_non_header_rows": [0],
        },
        "validate": {
            "columns": {
                "Financial completion date": pa.Column(datetime, pa.Check.is_datetime(error=PFErrors.IS_DATETIME))
            }
        },
    },
    "Practical completion date": {
        "extract": {
            "id_tag": "PF-USER_PRACTICAL-COMPLETION-DATE",
            "worksheet_name": "Admin",
        },
        "process": {
            "ignored_non_header_rows": [0],
        },
        "validate": {
            "columns": {
                "Practical completion date": pa.Column(datetime, pa.Check.is_datetime(error=PFErrors.IS_DATETIME))
            }
        },
    },
    "Organisation name": {
        "extract": {
            "id_tag": "PF-USER_ORGANISATION-NAME",
            "worksheet_name": "Admin",
        },
        "process": {},
        "validate": {"columns": {"Organisation name": pa.Column(str)}},
    },
    "Contact name": {
        "extract": {
            "id_tag": "PF-USER_CONTACT-NAME",
            "worksheet_name": "Admin",
        },
        "process": {},
        "validate": {"columns": {"Contact name": pa.Column(str)}},
    },
    "Contact email": {
        "extract": {
            "id_tag": "PF-USER_CONTACT-EMAIL",
            "worksheet_name": "Admin",
        },
        "process": {},
        "validate": {
            "columns": {
                "Contact email": pa.Column(str, pa.Check.str_matches(PFRegex.BASIC_EMAIL, error=PFErrors.EMAIL))
            }
        },
    },
    "Contact telephone": {
        "extract": {
            "id_tag": "PF-USER_CONTACT-TELEPHONE",
            "worksheet_name": "Admin",
        },
        "process": {
            "ignored_non_header_rows": [0],
        },
        "validate": {
            "columns": {
                "Contact telephone": pa.Column(str, nullable=True),
            },
        },
    },
    "Portfolio progress": {
        "extract": {
            "id_tag": "PF-USER_PORTFOLIO-PROGRESS",
            "worksheet_name": "Progress",
        },
        "process": {
            "ignored_non_header_rows": [0],
            "merged_header_rows": [0],
        },
        "validate": {
            "columns": {
                "Portfolio progress": pa.Column(str),
            },
        },
    },
    "Project progress": {
        "extract": {
            "id_tag": "PF-USER_PROJECT-PROGRESS",
            "worksheet_name": "Progress",
        },
        "process": {
            "ignored_non_header_rows": [0],
            "drop_empty_rows": True,
            "dropdown_placeholder": "Please select an option",
        },
        "validate": {
            "columns": {
                "Project name": pa.Column(str, unique=True, report_duplicates="exclude_first"),
                "Spend RAG rating": pa.Column(str, pa.Check.isin(PFEnums.RAGS, error=PFErrors.ISIN)),
                "Delivery RAG rating": pa.Column(str, pa.Check.isin(PFEnums.RAGS, error=PFErrors.ISIN)),
                "Why have you given these ratings? Enter an explanation (100 words max)": pa.Column(
                    str, pa.Check.max_word_count(100, error=PFErrors.LTE_X_WORDS.format(x=100))
                ),
            },
        },
    },
    "Big issues across portfolio": {
        "extract": {
            "id_tag": "PF-USER_BIG-ISSUES-ACROSS-PORTFOLIO",
            "worksheet_name": "Progress",
        },
        "process": {
            "merged_header_rows": [0],
            "ignored_non_header_rows": [0],
        },
        "validate": {
            "columns": {
                "Big issues across portfolio": pa.Column(str),
            },
        },
    },
    "Upcoming significant milestones": {
        "extract": {
            "id_tag": "PF-USER_UPCOMING-SIGNIFICANT-MILESTONES",
            "worksheet_name": "Progress",
        },
        "process": {
            "merged_header_rows": [0],
            "ignored_non_header_rows": [0],
        },
        "validate": {
            "columns": {
                "Upcoming significant milestones": pa.Column(str),
            },
        },
    },
    "Project location": {
        "extract": {
            "id_tag": "PF-USER_PROJECT-LOCATION",
            "worksheet_name": "Project location",
        },
        "process": {
            "ignored_non_header_rows": [0],
            "drop_empty_rows": True,
        },
        "validate": {
            "columns": {
                "Project name": pa.Column(str, unique=True, report_duplicates="exclude_first"),
                "Project full postcode/postcodes (for example, AB1D 2EF)": pa.Column(
                    str,
                    pa.Check.postcode_list(error=PFErrors.INVALID_POSTCODE_LIST),
                ),
            },
        },
    },
    "Outputs": {
        "extract": {
            "id_tag": "PF-USER_STANDARD-OUTPUTS",
            "worksheet_name": "Outputs",
        },
        "process": {
            "num_header_rows": 3,
            "merged_header_rows": [0],
            "col_names_to_drop": [
                "Financial year 2023 to 2024, Total",
                "Financial year 2024 to 2025, Total",
                "Financial year 2025 to 2026, Total",
                "Grand total",
            ],
            "drop_empty_rows": True,
            "dropdown_placeholder": "Please select an option",
        },
        "validate": {
            "columns": {
                "Intervention theme": pa.Column(str),
                "Output": pa.Column(str),
                "Unit of measurement": pa.Column(str),
                "Financial year 2023 to 2024, (Jan to Mar), Actual": pa.Column(
                    float,
                    checks=[pa.Check.is_float(error=PFErrors.IS_FLOAT)],
                ),
                "Financial year 2024 to 2025, (Apr to Jun), Forecast": pa.Column(
                    float,
                    checks=[pa.Check.is_float(error=PFErrors.IS_FLOAT)],
                ),
                "Financial year 2024 to 2025, (Jul to Sep), Forecast": pa.Column(
                    float,
                    checks=[pa.Check.is_float(error=PFErrors.IS_FLOAT)],
                ),
                "Financial year 2024 to 2025, (Oct to Dec), Forecast": pa.Column(
                    float,
                    checks=[pa.Check.is_float(error=PFErrors.IS_FLOAT)],
                ),
                "Financial year 2024 to 2025, (Jan to Mar), Forecast": pa.Column(
                    float,
                    checks=[pa.Check.is_float(error=PFErrors.IS_FLOAT)],
                ),
                "Financial year 2025 to 2026, (Apr to Jun), Forecast": pa.Column(
                    float,
                    checks=[pa.Check.is_float(error=PFErrors.IS_FLOAT)],
                ),
                "Financial year 2025 to 2026, (Jul to Sep), Forecast": pa.Column(
                    float,
                    checks=[pa.Check.is_float(error=PFErrors.IS_FLOAT)],
                ),
                "Financial year 2025 to 2026, (Oct to Dec), Forecast": pa.Column(
                    float,
                    checks=[pa.Check.is_float(error=PFErrors.IS_FLOAT)],
                ),
                "Financial year 2025 to 2026, (Jan to Mar), Forecast": pa.Column(
                    float,
                    checks=[pa.Check.is_float(error=PFErrors.IS_FLOAT)],
                ),
                "April 2026 and after, Total": pa.Column(
                    float,
                    checks=[pa.Check.is_float(error=PFErrors.IS_FLOAT)],
                ),
            },
            "unique": ["Intervention theme", "Output", "Unit of measurement"],
            "report_duplicates": "exclude_first",
        },
    },
    "Bespoke outputs": {
        "extract": {
            "id_tag": "PF-USER_BESPOKE-OUTPUTS",
            "worksheet_name": "Outputs",
        },
        "process": {
            "num_header_rows": 3,
            "merged_header_rows": [0],
            "col_names_to_drop": [
                "Financial year 2023 to 2024, Total",
                "Financial year 2024 to 2025, Total",
                "Financial year 2025 to 2026, Total",
                "Grand total",
            ],
            "drop_empty_rows": True,
            "dropdown_placeholder": "Please select an option",
        },
        "validate": {
            "columns": {
                "Intervention theme": pa.Column(str),
                "Output": pa.Column(str),
                "Unit of measurement": pa.Column(str),
                "Financial year 2023 to 2024, (Jan to Mar), Actual": pa.Column(
                    float,
                    checks=[pa.Check.is_float(error=PFErrors.IS_FLOAT)],
                ),
                "Financial year 2024 to 2025, (Apr to Jun), Forecast": pa.Column(
                    float,
                    checks=[pa.Check.is_float(error=PFErrors.IS_FLOAT)],
                ),
                "Financial year 2024 to 2025, (Jul to Sep), Forecast": pa.Column(
                    float,
                    checks=[pa.Check.is_float(error=PFErrors.IS_FLOAT)],
                ),
                "Financial year 2024 to 2025, (Oct to Dec), Forecast": pa.Column(
                    float,
                    checks=[pa.Check.is_float(error=PFErrors.IS_FLOAT)],
                ),
                "Financial year 2024 to 2025, (Jan to Mar), Forecast": pa.Column(
                    float,
                    checks=[pa.Check.is_float(error=PFErrors.IS_FLOAT)],
                ),
                "Financial year 2025 to 2026, (Apr to Jun), Forecast": pa.Column(
                    float,
                    checks=[pa.Check.is_float(error=PFErrors.IS_FLOAT)],
                ),
                "Financial year 2025 to 2026, (Jul to Sep), Forecast": pa.Column(
                    float,
                    checks=[pa.Check.is_float(error=PFErrors.IS_FLOAT)],
                ),
                "Financial year 2025 to 2026, (Oct to Dec), Forecast": pa.Column(
                    float,
                    checks=[pa.Check.is_float(error=PFErrors.IS_FLOAT)],
                ),
                "Financial year 2025 to 2026, (Jan to Mar), Forecast": pa.Column(
                    float,
                    checks=[pa.Check.is_float(error=PFErrors.IS_FLOAT)],
                ),
                "April 2026 and after, Total": pa.Column(
                    float,
                    checks=[pa.Check.is_float(error=PFErrors.IS_FLOAT)],
                ),
            },
            "unique": ["Intervention theme", "Output", "Unit of measurement"],
            "report_duplicates": "exclude_first",
        },
    },
    "Outcomes": {
        "extract": {
            "id_tag": "PF-USER_STANDARD-OUTCOMES",
            "worksheet_name": "Outcomes",
        },
        "process": {
            "num_header_rows": 3,
            "merged_header_rows": [0],
            "col_names_to_drop": [
                "Financial year 2023 to 2024, Total",
                "Financial year 2024 to 2025, Total",
                "Financial year 2025 to 2026, Total",
                "Grand total",
            ],
            "drop_empty_rows": True,
            "dropdown_placeholder": "Please select an option",
        },
        "validate": {
            "columns": {
                "Intervention theme": pa.Column(str),
                "Outcome": pa.Column(str),
                "Unit of measurement": pa.Column(str),
                "Financial year 2023 to 2024, (Jan to Mar), Actual": pa.Column(
                    float,
                    checks=[pa.Check.is_float(error=PFErrors.IS_FLOAT)],
                ),
                "Financial year 2024 to 2025, (Apr to Jun), Forecast": pa.Column(
                    float,
                    checks=[pa.Check.is_float(error=PFErrors.IS_FLOAT)],
                ),
                "Financial year 2024 to 2025, (Jul to Sep), Forecast": pa.Column(
                    float,
                    checks=[pa.Check.is_float(error=PFErrors.IS_FLOAT)],
                ),
                "Financial year 2024 to 2025, (Oct to Dec), Forecast": pa.Column(
                    float,
                    checks=[pa.Check.is_float(error=PFErrors.IS_FLOAT)],
                ),
                "Financial year 2024 to 2025, (Jan to Mar), Forecast": pa.Column(
                    float,
                    checks=[pa.Check.is_float(error=PFErrors.IS_FLOAT)],
                ),
                "Financial year 2025 to 2026, (Apr to Jun), Forecast": pa.Column(
                    float,
                    checks=[pa.Check.is_float(error=PFErrors.IS_FLOAT)],
                ),
                "Financial year 2025 to 2026, (Jul to Sep), Forecast": pa.Column(
                    float,
                    checks=[pa.Check.is_float(error=PFErrors.IS_FLOAT)],
                ),
                "Financial year 2025 to 2026, (Oct to Dec), Forecast": pa.Column(
                    float,
                    checks=[pa.Check.is_float(error=PFErrors.IS_FLOAT)],
                ),
                "Financial year 2025 to 2026, (Jan to Mar), Forecast": pa.Column(
                    float,
                    checks=[pa.Check.is_float(error=PFErrors.IS_FLOAT)],
                ),
                "April 2026 and after, Total": pa.Column(
                    float,
                    checks=[pa.Check.is_float(error=PFErrors.IS_FLOAT)],
                ),
            },
            "unique": ["Intervention theme", "Outcome", "Unit of measurement"],
            "report_duplicates": "exclude_first",
        },
    },
    "Bespoke outcomes": {
        "extract": {
            "id_tag": "PF-USER_BESPOKE-OUTCOMES",
            "worksheet_name": "Outcomes",
        },
        "process": {
            "num_header_rows": 3,
            "merged_header_rows": [0],
            "col_names_to_drop": [
                "Financial year 2023 to 2024, Total",
                "Financial year 2024 to 2025, Total",
                "Financial year 2025 to 2026, Total",
                "Grand total",
            ],
            "drop_empty_rows": True,
            "dropdown_placeholder": "Please select an option",
        },
        "validate": {
            "columns": {
                "Intervention theme": pa.Column(str),
                "Outcome": pa.Column(str),
                "Unit of measurement": pa.Column(str),
                "Financial year 2023 to 2024, (Jan to Mar), Actual": pa.Column(
                    float,
                    checks=[pa.Check.is_float(error=PFErrors.IS_FLOAT)],
                ),
                "Financial year 2024 to 2025, (Apr to Jun), Forecast": pa.Column(
                    float,
                    checks=[pa.Check.is_float(error=PFErrors.IS_FLOAT)],
                ),
                "Financial year 2024 to 2025, (Jul to Sep), Forecast": pa.Column(
                    float,
                    checks=[pa.Check.is_float(error=PFErrors.IS_FLOAT)],
                ),
                "Financial year 2024 to 2025, (Oct to Dec), Forecast": pa.Column(
                    float,
                    checks=[pa.Check.is_float(error=PFErrors.IS_FLOAT)],
                ),
                "Financial year 2024 to 2025, (Jan to Mar), Forecast": pa.Column(
                    float,
                    checks=[pa.Check.is_float(error=PFErrors.IS_FLOAT)],
                ),
                "Financial year 2025 to 2026, (Apr to Jun), Forecast": pa.Column(
                    float,
                    checks=[pa.Check.is_float(error=PFErrors.IS_FLOAT)],
                ),
                "Financial year 2025 to 2026, (Jul to Sep), Forecast": pa.Column(
                    float,
                    checks=[pa.Check.is_float(error=PFErrors.IS_FLOAT)],
                ),
                "Financial year 2025 to 2026, (Oct to Dec), Forecast": pa.Column(
                    float,
                    checks=[pa.Check.is_float(error=PFErrors.IS_FLOAT)],
                ),
                "Financial year 2025 to 2026, (Jan to Mar), Forecast": pa.Column(
                    float,
                    checks=[pa.Check.is_float(error=PFErrors.IS_FLOAT)],
                ),
                "April 2026 and after, Total": pa.Column(
                    float,
                    checks=[pa.Check.is_float(error=PFErrors.IS_FLOAT)],
                ),
            },
            "unique": ["Intervention theme", "Outcome", "Unit of measurement"],
            "report_duplicates": "exclude_first",
        },
    },
    "Credible plan": {
        "extract": {
            "id_tag": "PF-USER_CREDIBLE-PLAN",
            "worksheet_name": "Finances",
        },
        "process": {
            "ignored_non_header_rows": [0, 1, 2],
        },
        "validate": {
            "columns": {
                "Credible plan": pa.Column(str),
            },
        },
    },
    "Total underspend": {
        "extract": {
            "id_tag": "PF-USER_TOTAL-UNDERSPEND",
            "worksheet_name": "Finances",
        },
        "process": {
            "ignored_non_header_rows": [0, 1, 2],
        },
        "validate": {
            "columns": {
                "Total underspend": pa.Column(
                    float,
                    checks=[
                        pa.Check.is_float(error=PFErrors.IS_FLOAT),
                        pa.Check.greater_than_or_equal_to(0, error=PFErrors.POSITIVE),
                    ],
                    nullable=True,
                ),
            },
        },
    },
    "Proposed underspend use": {
        "extract": {
            "id_tag": "PF-USER_PROPOSED-UNDERSPEND-USE",
            "worksheet_name": "Finances",
        },
        "process": {
            "ignored_non_header_rows": [0, 1, 2],
        },
        "validate": {
            "columns": {
                "Proposed underspend use": pa.Column(
                    float,
                    checks=[
                        pa.Check.is_float(error=PFErrors.IS_FLOAT),
                        pa.Check.greater_than_or_equal_to(0, error=PFErrors.POSITIVE),
                    ],
                    nullable=True,
                ),
            },
        },
    },
    "Credible plan summary": {
        "extract": {
            "id_tag": "PF-USER_CREDIBLE-PLAN-SUMMARY",
            "worksheet_name": "Finances",
        },
        "process": {
            "ignored_non_header_rows": [0, 1],
            "merged_header_rows": [0],
        },
        "validate": {
            "columns": {
                "Credible plan summary": pa.Column(str, nullable=True),
            },
        },
    },
    "Current underspend": {
        "extract": {
            "id_tag": "PF-USER_CURRENT-UNDERSPEND",
            "worksheet_name": "Finances",
        },
        "process": {
            "ignored_non_header_rows": [0, 1, 2],
        },
        "validate": {
            "columns": {
                "Current underspend": pa.Column(
                    float,
                    checks=[
                        pa.Check.is_float(error=PFErrors.IS_FLOAT),
                        pa.Check.greater_than_or_equal_to(0, error=PFErrors.POSITIVE),
                    ],
                ),
            },
        },
    },
    "Forecast and actual spend": {
        "extract": {
            "id_tag": "PF-USER_FORECAST-AND-ACTUAL-SPEND",
            "worksheet_name": "Finances",
        },
        "process": {
            "num_header_rows": 3,
            "merged_header_rows": [0],
            "ignored_non_header_rows": [7],
            "col_names_to_drop": [
                "Financial year 2023 to 2024, Total",
                "Financial year 2024 to 2025, Total",
                "Financial year 2025 to 2026, Total",
                "Grand total",
            ],
        },
        "validate": {
            "columns": {
                "Type of spend": pa.Column(str, pa.Check.isin(PFEnums.SPEND_TYPE, error=PFErrors.ISIN)),
                "Financial year 2023 to 2024, (Jan to Mar), Actual": pa.Column(
                    float,
                    checks=[
                        pa.Check.is_float(error=PFErrors.IS_FLOAT),
                        pa.Check.greater_than_or_equal_to(0, error=PFErrors.POSITIVE),
                    ],
                ),
                "Financial year 2024 to 2025, (Apr to Jun), Forecast": pa.Column(
                    float,
                    checks=[
                        pa.Check.is_float(error=PFErrors.IS_FLOAT),
                        pa.Check.greater_than_or_equal_to(0, error=PFErrors.POSITIVE),
                    ],
                ),
                "Financial year 2024 to 2025, (Jul to Sep), Forecast": pa.Column(
                    float,
                    checks=[
                        pa.Check.is_float(error=PFErrors.IS_FLOAT),
                        pa.Check.greater_than_or_equal_to(0, error=PFErrors.POSITIVE),
                    ],
                ),
                "Financial year 2024 to 2025, (Oct to Dec), Forecast": pa.Column(
                    float,
                    checks=[
                        pa.Check.is_float(error=PFErrors.IS_FLOAT),
                        pa.Check.greater_than_or_equal_to(0, error=PFErrors.POSITIVE),
                    ],
                ),
                "Financial year 2024 to 2025, (Jan to Mar), Forecast": pa.Column(
                    float,
                    checks=[
                        pa.Check.is_float(error=PFErrors.IS_FLOAT),
                        pa.Check.greater_than_or_equal_to(0, error=PFErrors.POSITIVE),
                    ],
                ),
                "Financial year 2025 to 2026, (Apr to Jun), Forecast": pa.Column(
                    float,
                    checks=[
                        pa.Check.is_float(error=PFErrors.IS_FLOAT),
                        pa.Check.greater_than_or_equal_to(0, error=PFErrors.POSITIVE),
                    ],
                ),
                "Financial year 2025 to 2026, (Jul to Sep), Forecast": pa.Column(
                    float,
                    checks=[
                        pa.Check.is_float(error=PFErrors.IS_FLOAT),
                        pa.Check.greater_than_or_equal_to(0, error=PFErrors.POSITIVE),
                    ],
                ),
                "Financial year 2025 to 2026, (Oct to Dec), Forecast": pa.Column(
                    float,
                    checks=[
                        pa.Check.is_float(error=PFErrors.IS_FLOAT),
                        pa.Check.greater_than_or_equal_to(0, error=PFErrors.POSITIVE),
                    ],
                ),
                "Financial year 2025 to 2026, (Jan to Mar), Forecast": pa.Column(
                    float,
                    checks=[
                        pa.Check.is_float(error=PFErrors.IS_FLOAT),
                        pa.Check.greater_than_or_equal_to(0, error=PFErrors.POSITIVE),
                    ],
                ),
            },
        },
    },
    "Uncommitted funding plan": {
        "extract": {
            "id_tag": "PF-USER_UNCOMMITTED-FUNDING-PLAN",
            "worksheet_name": "Finances",
        },
        "process": {
            "merged_header_rows": [0],
            "ignored_non_header_rows": [0, 1],
        },
        "validate": {
            "columns": {
                "Uncommitted funding plan": pa.Column(str),
            },
        },
    },
    "Summary of changes below change request threshold": {
        "extract": {
            "id_tag": "PF-USER_SUMMARY-OF-CHANGES-BELOW-CHANGE-REQUEST-THRESHOLD",
            "worksheet_name": "Finances",
        },
        "process": {
            "merged_header_rows": [0],
            "ignored_non_header_rows": [0, 1],
        },
        "validate": {
            "columns": {
                "Summary of changes below change request threshold": pa.Column(str),
            },
        },
    },
    "Project finance changes": {
        "extract": {
            "id_tag": "PF-USER_PROJECT-FINANCE-CHANGES",
            "worksheet_name": "Finances",
        },
        "process": {
            "merged_header_rows": [0],
            "drop_empty_rows": True,
            "dropdown_placeholder": "Please select an option",
        },
        "validate": {
            "columns": {
                "Change number": pa.Column(
                    int, pa.Check.is_int(error=PFErrors.IS_FLOAT), unique=True, report_duplicates="exclude_first"
                ),
                "Project funding moved from": pa.Column(str),
                "Intervention theme moved from": pa.Column(str),
                "Project funding moved to": pa.Column(str),
                "Intervention theme moved to": pa.Column(str),
                "Amount moved": pa.Column(
                    float,
                    checks=[
                        pa.Check.is_float(error=PFErrors.IS_FLOAT),
                        pa.Check.greater_than(0, error=PFErrors.AMOUNT_MOVED_GT_ZERO),
                        pa.Check.less_than(5000000, error=PFErrors.AMOUNT_MOVED_LT_5M),
                    ],
                ),
                "What changes have you made / or are planning to make? (100 words max)": pa.Column(
                    str, pa.Check.max_word_count(100, error=PFErrors.LTE_X_WORDS.format(x=100))
                ),
                "Reason for change (100 words max)": pa.Column(
                    str, pa.Check.max_word_count(100, error=PFErrors.LTE_X_WORDS.format(x=100))
                ),
                "Actual, forecast or cancelled": pa.Column(
                    str, pa.Check.isin(PFEnums.ACTUAL_FORECAST, error=PFErrors.ISIN)
                ),
                "Reporting period change takes place": pa.Column(
                    str, pa.Check.isin(PFEnums.REPORTING_PERIOD, error=PFErrors.ISIN)
                ),
            },
        },
    },
    "Risks": {
        "extract": {
            "id_tag": "PF-USER_RISKS",
            "worksheet_name": "Risks",
        },
        "process": {
            "ignored_non_header_rows": [0],
            "col_names_to_drop": [
                "Pre-mitigated total risk score",
                "Post-mitigated total risk score",
            ],
            "drop_empty_rows": True,
            "dropdown_placeholder": "Please select an option",
        },
        "validate": {
            "columns": {
                "Risk name": pa.Column(str, unique=True, report_duplicates="exclude_first"),
                "Category": pa.Column(str, pa.Check.isin(PFEnums.RISK_CATEGORIES, error=PFErrors.ISIN)),
                "Description": pa.Column(str, pa.Check.max_word_count(100, error=PFErrors.LTE_X_WORDS.format(x=100))),
                "Pre-mitigated likelihood score": pa.Column(
                    str, pa.Check.isin(PFEnums.RISK_SCORES, error=PFErrors.ISIN)
                ),
                "Pre-mitigated impact score": pa.Column(str, pa.Check.isin(PFEnums.RISK_SCORES, error=PFErrors.ISIN)),
                "Mitigations": pa.Column(str, pa.Check.max_word_count(100, error=PFErrors.LTE_X_WORDS.format(x=100))),
                "Post-mitigated likelihood score": pa.Column(
                    str, pa.Check.isin(PFEnums.RISK_SCORES, error=PFErrors.ISIN)
                ),
                "Post-mitigated impact score": pa.Column(str, pa.Check.isin(PFEnums.RISK_SCORES, error=PFErrors.ISIN)),
            },
            "checks": pa.Check.exactly_five_rows(error=PFErrors.EXACTLY_FIVE_ROWS),
        },
    },
    "Signatory name": {
        "extract": {
            "id_tag": "PF-USER_SIGNATORY-NAME",
            "worksheet_name": "Sign off",
        },
        "process": {},
        "validate": {
            "columns": {
                "Signatory name": pa.Column(str),
            },
        },
    },
    "Signatory role": {
        "extract": {
            "id_tag": "PF-USER_SIGNATORY-ROLE",
            "worksheet_name": "Sign off",
        },
        "process": {},
        "validate": {
            "columns": {
                "Signatory role": pa.Column(str),
            },
        },
    },
    "Signature date": {
        "extract": {
            "id_tag": "PF-USER_SIGNATURE-DATE",
            "worksheet_name": "Sign off",
        },
        "process": {
            "ignored_non_header_rows": [0],
        },
        "validate": {
            "columns": {
                "Signature date": pa.Column(
                    datetime,
                    checks=[
                        pa.Check.is_datetime(error=PFErrors.IS_DATETIME),
                        pa.Check.not_in_future(error=PFErrors.FUTURE_DATE),
                    ],
                ),
            },
        },
    },
    "Project details control": {
        "extract": {
            "id_tag": "PF-CONTROL_PROJECT-DETAILS",
            "worksheet_name": "Project Details",
        },
        "process": {},
        "validate": {
            "columns": {
                "Local Authority": pa.Column(str),
                "Reference": pa.Column(str),
                "Project name": pa.Column(str),
                "Status": pa.Column(str),
                "Full name": pa.Column(str),
            },
        },
    },
    "Outputs control": {
        "extract": {
            "id_tag": "PF-CONTROL_STANDARD-OUTPUTS",
            "worksheet_name": "Dropdown Values",
        },
        "process": {},
        "validate": {
            "columns": {
                "Standard output": pa.Column(str),
                "UoM": pa.Column(str, nullable=True),
                "Intervention theme": pa.Column(str, nullable=True),
            }
        },
    },
    "Outcomes control": {
        "extract": {
            "id_tag": "PF-CONTROL_STANDARD-OUTCOMES",
            "worksheet_name": "Dropdown Values",
        },
        "process": {},
        "validate": {
            "columns": {
                "Standard outcome": pa.Column(str),
                "UoM": pa.Column(str, nullable=True),
                "Intervention theme": pa.Column(str, nullable=True),
            }
        },
    },
    "Bespoke outputs control": {
        "extract": {
            "id_tag": "PF-CONTROL_BESPOKE-OUTPUTS",
            "worksheet_name": "Bespoke Outputs",
        },
        "process": {},
        "validate": {
            "columns": {
                "Local Authority": pa.Column(str),
                "Output": pa.Column(str),
                "UoM": pa.Column(str, nullable=True),
                "Intervention theme": pa.Column(str),
            },
        },
    },
    "Bespoke outcomes control": {
        "extract": {
            "id_tag": "PF-CONTROL_BESPOKE-OUTCOMES",
            "worksheet_name": "Bespoke Outcomes",
        },
        "process": {},
        "validate": {
            "columns": {
                "Local Authority": pa.Column(str),
                "Outcome": pa.Column(str),
                "UoM": pa.Column(str, nullable=True),
                "Intervention theme": pa.Column(str),
            },
        },
    },
    "Intervention themes control": {
        "extract": {
            "id_tag": "PF-CONTROL_INTERVENTION-THEME",
            "worksheet_name": "Dropdown Values",
        },
        "process": {},
        "validate": {
            "columns": {
                "Intervention theme": pa.Column(str),
            }
        },
    },
}<|MERGE_RESOLUTION|>--- conflicted
+++ resolved
@@ -103,12 +103,9 @@
     BESPOKE_OUTCOME_NOT_ALLOWED = "Bespoke outcome '{outcome}' is not allowed for this organisation."
     CREDIBLE_PLAN_YES = "If you have selected 'Yes' for 'Credible Plan', you must answer Q2, Q3 and Q4."
     CREDIBLE_PLAN_NO = "If you have selected 'No' for 'Credible Plan', Q2, Q3 and Q4 must be left blank."
-<<<<<<< HEAD
     INTERVENTION_THEME_NOT_ALLOWED = "Intervention theme '{intervention_theme}' is not allowed."
-=======
     ACTUAL_REPORTING_PERIOD = "Reporting period must not be in future if 'Actual, forecast or cancelled' is 'Actual'."
     FORECAST_REPORTING_PERIOD = "Reporting period must be in future if 'Actual, forecast or cancelled' is 'Forecast'."
->>>>>>> c294370e
 
 
 PF_TABLE_CONFIG = {
